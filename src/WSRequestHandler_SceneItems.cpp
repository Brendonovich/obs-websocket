#include "Utils.h"

#include "WSRequestHandler.h"

/**
<<<<<<< HEAD
* @typedef {Object} `Source` An OBS Scene Item.
* @property {Number} `cy`
* @property {Number} `cx`
* @property {String} `name` The name of this Scene Item.
* @property {int} `id` Scene item ID
* @property {Boolean} `render` Whether or not this Scene Item is set to "visible".
* @property {Boolean} `locked` Whether or not this Scene Item is locked and can't be moved around
* @property {Number} `source_cx`
* @property {Number} `source_cy`
* @property {String} `type` Source type. Value is one of the following: "input", "filter", "transition", "scene" or "unknown"
* @property {Number} `volume`
* @property {Number} `x`
* @property {Number} `y`
* @property {int} `alignment` The point on the source that the item is manipulated from.
*/

/**
=======
>>>>>>> 95bbeb10
* Gets the scene specific properties of the specified source item.
* Coordinates are relative to the item's parent (the scene or group it belongs to).
*
* @param {String (optional)} `scene-name` the name of the scene that the source item belongs to. Defaults to the current scene.
* @param {String} `item` The name of the source.
*
* @return {String} `name` The name of the source.
* @return {int} `position.x` The x position of the source from the left.
* @return {int} `position.y` The y position of the source from the top.
* @return {int} `position.alignment` The point on the source that the item is manipulated from.
* @return {double} `rotation` The clockwise rotation of the item in degrees around the point of alignment.
* @return {double} `scale.x` The x-scale factor of the source.
* @return {double} `scale.y` The y-scale factor of the source.
* @return {int} `crop.top` The number of pixels cropped off the top of the source before scaling.
* @return {int} `crop.right` The number of pixels cropped off the right of the source before scaling.
* @return {int} `crop.bottom` The number of pixels cropped off the bottom of the source before scaling.
* @return {int} `crop.left` The number of pixels cropped off the left of the source before scaling.
* @return {bool} `visible` If the source is visible.
* @return {bool} `locked` If the source's transform is locked.
* @return {String} `bounds.type` Type of bounding box. Can be "OBS_BOUNDS_STRETCH", "OBS_BOUNDS_SCALE_INNER", "OBS_BOUNDS_SCALE_OUTER", "OBS_BOUNDS_SCALE_TO_WIDTH", "OBS_BOUNDS_SCALE_TO_HEIGHT", "OBS_BOUNDS_MAX_ONLY" or "OBS_BOUNDS_NONE".
* @return {int} `bounds.alignment` Alignment of the bounding box.
* @return {double} `bounds.x` Width of the bounding box.
* @return {double} `bounds.y` Height of the bounding box.
* @return {int} `sourceWidth` Base width (without scaling) of the source
* @return {int} `sourceHeight` Base source (without scaling) of the source
* @return {double} `width` Scene item width (base source width multiplied by the horizontal scaling factor)
* @return {double} `height` Scene item height (base source height multiplied by the vertical scaling factor)
* @property {String (optional)} `parentGroupName` Name of the item's parent (if this item belongs to a group)
* @property {Array<SceneItemTransform> (optional)} `groupChildren` List of children (if this item is a group)
* 
* @api requests
* @name GetSceneItemProperties
* @category scene items
* @since 4.3.0
*/
HandlerResponse WSRequestHandler::HandleGetSceneItemProperties(WSRequestHandler* req) {
	if (!req->hasField("item")) {
		return req->SendErrorResponse("missing request parameters");
	}

	QString itemName = obs_data_get_string(req->data, "item");
	if (itemName.isEmpty()) {
		return req->SendErrorResponse("invalid request parameters");
	}

	QString sceneName = obs_data_get_string(req->data, "scene-name");
	OBSSourceAutoRelease scene = Utils::GetSceneFromNameOrCurrent(sceneName);
	if (!scene) {
		return req->SendErrorResponse("requested scene doesn't exist");
	}

	OBSSceneItemAutoRelease sceneItem =
		Utils::GetSceneItemFromName(scene, itemName);
	if (!sceneItem) {
		return req->SendErrorResponse("specified scene item doesn't exist");
	}

	OBSDataAutoRelease data = Utils::GetSceneItemPropertiesData(sceneItem);
	obs_data_set_string(data, "name", itemName.toUtf8());

	return req->SendOKResponse(data);
}

/**
* Sets the scene specific properties of a source. Unspecified properties will remain unchanged.
* Coordinates are relative to the item's parent (the scene or group it belongs to).
*
* @param {String (optional)} `scene-name` the name of the scene that the source item belongs to. Defaults to the current scene.
* @param {String} `item` The name of the source.
* @param {int (optional)} `position.x` The new x position of the source.
* @param {int (optional)} `position.y` The new y position of the source.
* @param {int (optional)} `position.alignment` The new alignment of the source.
* @param {double (optional)} `rotation` The new clockwise rotation of the item in degrees.
* @param {double (optional)} `scale.x` The new x scale of the item.
* @param {double (optional)} `scale.y` The new y scale of the item.
* @param {int (optional)} `crop.top` The new amount of pixels cropped off the top of the source before scaling.
* @param {int (optional)} `crop.bottom` The new amount of pixels cropped off the bottom of the source before scaling.
* @param {int (optional)} `crop.left` The new amount of pixels cropped off the left of the source before scaling.
* @param {int (optional)} `crop.right` The new amount of pixels cropped off the right of the source before scaling.
* @param {bool (optional)} `visible` The new visibility of the source. 'true' shows source, 'false' hides source.
* @param {bool (optional)} `locked` The new locked status of the source. 'true' keeps it in its current position, 'false' allows movement.
* @param {String (optional)} `bounds.type` The new bounds type of the source. Can be "OBS_BOUNDS_STRETCH", "OBS_BOUNDS_SCALE_INNER", "OBS_BOUNDS_SCALE_OUTER", "OBS_BOUNDS_SCALE_TO_WIDTH", "OBS_BOUNDS_SCALE_TO_HEIGHT", "OBS_BOUNDS_MAX_ONLY" or "OBS_BOUNDS_NONE".
* @param {int (optional)} `bounds.alignment` The new alignment of the bounding box. (0-2, 4-6, 8-10)
* @param {double (optional)} `bounds.x` The new width of the bounding box.
* @param {double (optional)} `bounds.y` The new height of the bounding box.
*
* @api requests
* @name SetSceneItemProperties
* @category scene items
* @since 4.3.0
*/
HandlerResponse WSRequestHandler::HandleSetSceneItemProperties(WSRequestHandler* req) {
	if (!req->hasField("item")) {
		return req->SendErrorResponse("missing request parameters");
	}

	QString itemName = obs_data_get_string(req->data, "item");
	if (itemName.isEmpty()) {
		return req->SendErrorResponse("invalid request parameters");
	}

	QString sceneName = obs_data_get_string(req->data, "scene-name");
	OBSSourceAutoRelease scene = Utils::GetSceneFromNameOrCurrent(sceneName);
	if (!scene) {
		return req->SendErrorResponse("requested scene doesn't exist");
	}

	OBSSceneItemAutoRelease sceneItem =
		Utils::GetSceneItemFromName(scene, itemName);
	if (!sceneItem) {
		return req->SendErrorResponse("specified scene item doesn't exist");
	}

	bool badRequest = false;
	OBSDataAutoRelease errorMessage = obs_data_create();

	obs_sceneitem_defer_update_begin(sceneItem);

	if (req->hasField("position")) {
		vec2 oldPosition;
		OBSDataAutoRelease positionError = obs_data_create();
		obs_sceneitem_get_pos(sceneItem, &oldPosition);
		OBSDataAutoRelease reqPosition = obs_data_get_obj(req->data, "position");
		vec2 newPosition = oldPosition;
		if (obs_data_has_user_value(reqPosition, "x")) {
			newPosition.x = obs_data_get_int(reqPosition, "x");
		}
		if (obs_data_has_user_value(reqPosition, "y")) {
			newPosition.y = obs_data_get_int(reqPosition, "y");
		}
		if (obs_data_has_user_value(reqPosition, "alignment")) {
			const uint32_t alignment = obs_data_get_int(reqPosition, "alignment");
			if (Utils::IsValidAlignment(alignment)) {
				obs_sceneitem_set_alignment(sceneItem, alignment);
			}
			else {
				badRequest = true;
				obs_data_set_string(positionError, "alignment", "invalid");
				obs_data_set_obj(errorMessage, "position", positionError);
			}
		}
		obs_sceneitem_set_pos(sceneItem, &newPosition);
	}

	if (req->hasField("rotation")) {
		obs_sceneitem_set_rot(sceneItem, (float)obs_data_get_double(req->data, "rotation"));
	}

	if (req->hasField("scale")) {
		vec2 oldScale;
		obs_sceneitem_get_scale(sceneItem, &oldScale);
		OBSDataAutoRelease reqScale = obs_data_get_obj(req->data, "scale");
		vec2 newScale = oldScale;
		if (obs_data_has_user_value(reqScale, "x")) {
			newScale.x = obs_data_get_double(reqScale, "x");
		}
		if (obs_data_has_user_value(reqScale, "y")) {
			newScale.y = obs_data_get_double(reqScale, "y");
		}
		obs_sceneitem_set_scale(sceneItem, &newScale);
	}

	if (req->hasField("crop")) {
		obs_sceneitem_crop oldCrop;
		obs_sceneitem_get_crop(sceneItem, &oldCrop);
		OBSDataAutoRelease reqCrop = obs_data_get_obj(req->data, "crop");
		obs_sceneitem_crop newCrop = oldCrop;
		if (obs_data_has_user_value(reqCrop, "top")) {
			newCrop.top = obs_data_get_int(reqCrop, "top");
		}
		if (obs_data_has_user_value(reqCrop, "right")) {
			newCrop.right = obs_data_get_int(reqCrop, "right");
		}
		if (obs_data_has_user_value(reqCrop, "bottom")) {
			newCrop.bottom = obs_data_get_int(reqCrop, "bottom");
		}
		if (obs_data_has_user_value(reqCrop, "left")) {
			newCrop.left = obs_data_get_int(reqCrop, "left");
		}
		obs_sceneitem_set_crop(sceneItem, &newCrop);
	}

	if (req->hasField("visible")) {
		obs_sceneitem_set_visible(sceneItem, obs_data_get_bool(req->data, "visible"));
	}

	if (req->hasField("locked")) {
		obs_sceneitem_set_locked(sceneItem, obs_data_get_bool(req->data, "locked"));
	}

	if (req->hasField("bounds")) {
		bool badBounds = false;
		OBSDataAutoRelease boundsError = obs_data_create();
		OBSDataAutoRelease reqBounds = obs_data_get_obj(req->data, "bounds");
		if (obs_data_has_user_value(reqBounds, "type")) {
			QString newBoundsType = obs_data_get_string(reqBounds, "type");
			if (newBoundsType == "OBS_BOUNDS_NONE") {
				obs_sceneitem_set_bounds_type(sceneItem, OBS_BOUNDS_NONE);
			}
			else if (newBoundsType == "OBS_BOUNDS_STRETCH") {
				obs_sceneitem_set_bounds_type(sceneItem, OBS_BOUNDS_STRETCH);
			}
			else if (newBoundsType == "OBS_BOUNDS_SCALE_INNER") {
				obs_sceneitem_set_bounds_type(sceneItem, OBS_BOUNDS_SCALE_INNER);
			}
			else if (newBoundsType == "OBS_BOUNDS_SCALE_OUTER") {
				obs_sceneitem_set_bounds_type(sceneItem, OBS_BOUNDS_SCALE_OUTER);
			}
			else if (newBoundsType == "OBS_BOUNDS_SCALE_TO_WIDTH") {
				obs_sceneitem_set_bounds_type(sceneItem, OBS_BOUNDS_SCALE_TO_WIDTH);
			}
			else if (newBoundsType == "OBS_BOUNDS_SCALE_TO_HEIGHT") {
				obs_sceneitem_set_bounds_type(sceneItem, OBS_BOUNDS_SCALE_TO_HEIGHT);
			}
			else if (newBoundsType == "OBS_BOUNDS_MAX_ONLY") {
				obs_sceneitem_set_bounds_type(sceneItem, OBS_BOUNDS_MAX_ONLY);
			}
			else {
				badRequest = badBounds = true;
				obs_data_set_string(boundsError, "type", "invalid");
			}
		}
		vec2 oldBounds;
		obs_sceneitem_get_bounds(sceneItem, &oldBounds);
		vec2 newBounds = oldBounds;
		if (obs_data_has_user_value(reqBounds, "x")) {
			newBounds.x = obs_data_get_double(reqBounds, "x");
		}
		if (obs_data_has_user_value(reqBounds, "y")) {
			newBounds.y = obs_data_get_double(reqBounds, "y");
		}
		obs_sceneitem_set_bounds(sceneItem, &newBounds);
		if (obs_data_has_user_value(reqBounds, "alignment")) {
			const uint32_t bounds_alignment = obs_data_get_int(reqBounds, "alignment");
			if (Utils::IsValidAlignment(bounds_alignment)) {
				obs_sceneitem_set_bounds_alignment(sceneItem, bounds_alignment);
			}
			else {
				badRequest = badBounds = true;
				obs_data_set_string(boundsError, "alignment", "invalid");
			}
		}
		if (badBounds) {
			obs_data_set_obj(errorMessage, "bounds", boundsError);
		}
	}

	obs_sceneitem_defer_update_end(sceneItem);

	if (badRequest) {
		return req->SendErrorResponse(errorMessage);
	}

	return req->SendOKResponse();
}

/**
* Reset a scene item.
*
* @param {String (optional)} `scene-name` Name of the scene the source belongs to. Defaults to the current scene.
* @param {String} `item` Name of the source item.
*
* @api requests
* @name ResetSceneItem
* @category scene items
* @since 4.2.0
*/
HandlerResponse WSRequestHandler::HandleResetSceneItem(WSRequestHandler* req) {
	// TODO: remove this request, or refactor it to ResetSource

	if (!req->hasField("item")) {
		return req->SendErrorResponse("missing request parameters");
	}

	const char* itemName = obs_data_get_string(req->data, "item");
	if (!itemName) {
		return req->SendErrorResponse("invalid request parameters");
	}

	const char* sceneName = obs_data_get_string(req->data, "scene-name");
	OBSSourceAutoRelease scene = Utils::GetSceneFromNameOrCurrent(sceneName);
	if (!scene) {
		return req->SendErrorResponse("requested scene doesn't exist");
	}

	OBSSceneItemAutoRelease sceneItem = Utils::GetSceneItemFromName(scene, itemName);
	if (!sceneItem) {
		return req->SendErrorResponse("specified scene item doesn't exist");
	}

	OBSSource sceneItemSource = obs_sceneitem_get_source(sceneItem);

	OBSDataAutoRelease settings = obs_source_get_settings(sceneItemSource);
	obs_source_update(sceneItemSource, settings);

	return req->SendOKResponse();
}

/**
* Show or hide a specified source item in a specified scene.
*
* @param {String} `source` Scene item name in the specified scene.
* @param {boolean} `render` true = shown ; false = hidden
* @param {String (optional)} `scene-name` Name of the scene where the source resides. Defaults to the currently active scene.
*
* @api requests
* @name SetSceneItemRender
* @category scene items
* @since 0.3
* @deprecated Since 4.3.0. Prefer the use of SetSceneItemProperties.
*/
HandlerResponse WSRequestHandler::HandleSetSceneItemRender(WSRequestHandler* req) {
	if (!req->hasField("source") ||
		!req->hasField("render"))
	{
		return req->SendErrorResponse("missing request parameters");
	}

	const char* itemName = obs_data_get_string(req->data, "source");
	bool isVisible = obs_data_get_bool(req->data, "render");

	if (!itemName) {
		return req->SendErrorResponse("invalid request parameters");
	}

	const char* sceneName = obs_data_get_string(req->data, "scene-name");
	OBSSourceAutoRelease scene = Utils::GetSceneFromNameOrCurrent(sceneName);
	if (!scene) {
		return req->SendErrorResponse("requested scene doesn't exist");
	}

	OBSSceneItemAutoRelease sceneItem =
		Utils::GetSceneItemFromName(scene, itemName);
	if (!sceneItem) {
		return req->SendErrorResponse("specified scene item doesn't exist");
	}

	obs_sceneitem_set_visible(sceneItem, isVisible);
	return req->SendOKResponse();
}

/**
* Sets the coordinates of a specified source item.
*
* @param {String (optional)} `scene-name` The name of the scene that the source item belongs to. Defaults to the current scene.
* @param {String} `item` The name of the source item.
* @param {double} `x` X coordinate.
* @param {double} `y` Y coordinate.

*
* @api requests
* @name SetSceneItemPosition
* @category scene items
* @since 4.0.0
* @deprecated Since 4.3.0. Prefer the use of SetSceneItemProperties.
*/
HandlerResponse WSRequestHandler::HandleSetSceneItemPosition(WSRequestHandler* req) {
	if (!req->hasField("item") ||
		!req->hasField("x") || !req->hasField("y")) {
		return req->SendErrorResponse("missing request parameters");
	}

	QString itemName = obs_data_get_string(req->data, "item");
	if (itemName.isEmpty()) {
		return req->SendErrorResponse("invalid request parameters");
	}

	QString sceneName = obs_data_get_string(req->data, "scene-name");
	OBSSourceAutoRelease scene = Utils::GetSceneFromNameOrCurrent(sceneName);
	if (!scene) {
		return req->SendErrorResponse("requested scene could not be found");
	}

	OBSSceneItem sceneItem = Utils::GetSceneItemFromName(scene, itemName);
	if (!sceneItem) {
		return req->SendErrorResponse("specified scene item doesn't exist");
	}

	vec2 item_position = { 0 };
	item_position.x = obs_data_get_double(req->data, "x");
	item_position.y = obs_data_get_double(req->data, "y");
	obs_sceneitem_set_pos(sceneItem, &item_position);

	return req->SendOKResponse();
}

/**
* Set the transform of the specified source item.
*
* @param {String (optional)} `scene-name` The name of the scene that the source item belongs to. Defaults to the current scene.
* @param {String} `item` The name of the source item.
* @param {double} `x-scale` Width scale factor.
* @param {double} `y-scale` Height scale factor.
* @param {double} `rotation` Source item rotation (in degrees).
*
* @api requests
* @name SetSceneItemTransform
* @category scene items
* @since 4.0.0
* @deprecated Since 4.3.0. Prefer the use of SetSceneItemProperties.
*/
HandlerResponse WSRequestHandler::HandleSetSceneItemTransform(WSRequestHandler* req) {
	if (!req->hasField("item") ||
		!req->hasField("x-scale") ||
		!req->hasField("y-scale") ||
		!req->hasField("rotation"))
	{
		return req->SendErrorResponse("missing request parameters");
	}

	QString itemName = obs_data_get_string(req->data, "item");
	if (itemName.isEmpty()) {
		return req->SendErrorResponse("invalid request parameters");
	}

	QString sceneName = obs_data_get_string(req->data, "scene-name");
	OBSSourceAutoRelease scene = Utils::GetSceneFromNameOrCurrent(sceneName);
	if (!scene) {
		return req->SendErrorResponse("requested scene doesn't exist");
	}

	vec2 scale;
	scale.x = obs_data_get_double(req->data, "x-scale");
	scale.y = obs_data_get_double(req->data, "y-scale");
	float rotation = obs_data_get_double(req->data, "rotation");

	OBSSceneItemAutoRelease sceneItem = Utils::GetSceneItemFromName(scene, itemName);
	if (!sceneItem) {
		return req->SendErrorResponse("specified scene item doesn't exist");
	}

	obs_sceneitem_defer_update_begin(sceneItem);

	obs_sceneitem_set_scale(sceneItem, &scale);
	obs_sceneitem_set_rot(sceneItem, rotation);
	
	obs_sceneitem_defer_update_end(sceneItem);

	return req->SendOKResponse();
}

/**
* Sets the crop coordinates of the specified source item.
*
* @param {String (optional)} `scene-name` the name of the scene that the source item belongs to. Defaults to the current scene.
* @param {String} `item` The name of the source.
* @param {int} `top` Pixel position of the top of the source item.
* @param {int} `bottom` Pixel position of the bottom of the source item.
* @param {int} `left` Pixel position of the left of the source item.
* @param {int} `right` Pixel position of the right of the source item.
*
* @api requests
* @name SetSceneItemCrop
* @category scene items
* @since 4.1.0
* @deprecated Since 4.3.0. Prefer the use of SetSceneItemProperties.
*/
HandlerResponse WSRequestHandler::HandleSetSceneItemCrop(WSRequestHandler* req) {
	if (!req->hasField("item")) {
		return req->SendErrorResponse("missing request parameters");
	}

	QString itemName = obs_data_get_string(req->data, "item");
	if (itemName.isEmpty()) {
		return req->SendErrorResponse("invalid request parameters");
	}

	QString sceneName = obs_data_get_string(req->data, "scene-name");
	OBSSourceAutoRelease scene = Utils::GetSceneFromNameOrCurrent(sceneName);
	if (!scene) {
		return req->SendErrorResponse("requested scene doesn't exist");
	}

	OBSSceneItemAutoRelease sceneItem = Utils::GetSceneItemFromName(scene, itemName);
	if (!sceneItem) {
		return req->SendErrorResponse("specified scene item doesn't exist");
	}

	struct obs_sceneitem_crop crop = { 0 };
	crop.top = obs_data_get_int(req->data, "top");
	crop.bottom = obs_data_get_int(req->data, "bottom");
	crop.left = obs_data_get_int(req->data, "left");
	crop.right = obs_data_get_int(req->data, "right");

	obs_sceneitem_set_crop(sceneItem, &crop);

	return req->SendOKResponse();
}

/**
 * Deletes a scene item.
 *
 * @param {String (optional)} `scene` Name of the scene the source belongs to. Defaults to the current scene.
 * @param {Object} `item` item to delete (required)
 * @param {String} `item.name` name of the scene item (prefer `id`, including both is acceptable).
 * @param {int} `item.id` id of the scene item.
 *
 * @api requests
 * @name DeleteSceneItem
 * @category scene items
 * @since 4.5.0
 */
HandlerResponse WSRequestHandler::HandleDeleteSceneItem(WSRequestHandler* req) {
	if (!req->hasField("item")) {
		return req->SendErrorResponse("missing request parameters");
	}

	const char* sceneName = obs_data_get_string(req->data, "scene");
	OBSSourceAutoRelease scene = Utils::GetSceneFromNameOrCurrent(sceneName);
	if (!scene) {
		return req->SendErrorResponse("requested scene doesn't exist");
	}

	OBSDataAutoRelease item = obs_data_get_obj(req->data, "item");
	OBSSceneItemAutoRelease sceneItem = Utils::GetSceneItemFromItem(scene, item);
	if (!sceneItem) {
		return req->SendErrorResponse("item with id/name combination not found in specified scene");
	}

	obs_sceneitem_remove(sceneItem);

	return req->SendOKResponse();
}

struct DuplicateSceneItemData {
	obs_sceneitem_t *referenceItem;
	obs_source_t *fromSource;
	obs_sceneitem_t *newItem;
};

static void DuplicateSceneItem(void *_data, obs_scene_t *scene) {
	DuplicateSceneItemData *data = (DuplicateSceneItemData *)_data;
	data->newItem = obs_scene_add(scene, data->fromSource);
	obs_sceneitem_set_visible(data->newItem, obs_sceneitem_visible(data->referenceItem));
}

/**
 * Duplicates a scene item.
 *
 * @param {String (optional)} `fromScene` Name of the scene to copy the item from. Defaults to the current scene.
 * @param {String (optional)} `toScene` Name of the scene to create the item in. Defaults to the current scene.
 * @param {Object} `item` item to duplicate (required)
 * @param {String} `item.name` name of the scene item (prefer `id`, including both is acceptable).
 * @param {int} `item.id` id of the scene item.
 *
 * @return {String} `scene` Name of the scene where the new item was created
 * @return {Object} `item` New item info
 * @return {int} `item.id` New item ID
 * @return {String} `item.name` New item name
 *
 * @api requests
 * @name DuplicateSceneItem
 * @category scene items
 * @since 4.5.0
 */
HandlerResponse WSRequestHandler::HandleDuplicateSceneItem(WSRequestHandler* req) {
	if (!req->hasField("item")) {
		return req->SendErrorResponse("missing request parameters");
	}

	const char* fromSceneName = obs_data_get_string(req->data, "fromScene");
	OBSSourceAutoRelease fromScene = Utils::GetSceneFromNameOrCurrent(fromSceneName);
	if (!fromScene) {
		return req->SendErrorResponse("requested fromScene doesn't exist");
	}

	const char* toSceneName = obs_data_get_string(req->data, "toScene");
	OBSSourceAutoRelease toScene = Utils::GetSceneFromNameOrCurrent(toSceneName);
	if (!toScene) {
		return req->SendErrorResponse("requested toScene doesn't exist");
	}

	OBSDataAutoRelease item = obs_data_get_obj(req->data, "item");
	OBSSceneItemAutoRelease referenceItem = Utils::GetSceneItemFromItem(fromScene, item);
	if (!referenceItem) {
		return req->SendErrorResponse("item with id/name combination not found in specified scene");
	}

	DuplicateSceneItemData data;
	data.fromSource = obs_sceneitem_get_source(referenceItem);
	data.referenceItem = referenceItem;

	obs_enter_graphics();
	obs_scene_atomic_update(obs_scene_from_source(toScene), DuplicateSceneItem, &data);
	obs_leave_graphics();

	obs_sceneitem_t *newItem = data.newItem;
	if (!newItem) {
		return req->SendErrorResponse("Error duplicating scene item");
	}

	OBSDataAutoRelease itemData = obs_data_create();
	obs_data_set_int(itemData, "id", obs_sceneitem_get_id(newItem));
	obs_data_set_string(itemData, "name", obs_source_get_name(obs_sceneitem_get_source(newItem)));

	OBSDataAutoRelease responseData = obs_data_create();
	obs_data_set_obj(responseData, "item", itemData);
	obs_data_set_string(responseData, "scene", obs_source_get_name(toScene));

	return req->SendOKResponse(responseData);
}<|MERGE_RESOLUTION|>--- conflicted
+++ resolved
@@ -3,26 +3,6 @@
 #include "WSRequestHandler.h"
 
 /**
-<<<<<<< HEAD
-* @typedef {Object} `Source` An OBS Scene Item.
-* @property {Number} `cy`
-* @property {Number} `cx`
-* @property {String} `name` The name of this Scene Item.
-* @property {int} `id` Scene item ID
-* @property {Boolean} `render` Whether or not this Scene Item is set to "visible".
-* @property {Boolean} `locked` Whether or not this Scene Item is locked and can't be moved around
-* @property {Number} `source_cx`
-* @property {Number} `source_cy`
-* @property {String} `type` Source type. Value is one of the following: "input", "filter", "transition", "scene" or "unknown"
-* @property {Number} `volume`
-* @property {Number} `x`
-* @property {Number} `y`
-* @property {int} `alignment` The point on the source that the item is manipulated from.
-*/
-
-/**
-=======
->>>>>>> 95bbeb10
 * Gets the scene specific properties of the specified source item.
 * Coordinates are relative to the item's parent (the scene or group it belongs to).
 *
@@ -50,6 +30,7 @@
 * @return {int} `sourceHeight` Base source (without scaling) of the source
 * @return {double} `width` Scene item width (base source width multiplied by the horizontal scaling factor)
 * @return {double} `height` Scene item height (base source height multiplied by the vertical scaling factor)
+* @property {int} `alignment` The point on the source that the item is manipulated from.
 * @property {String (optional)} `parentGroupName` Name of the item's parent (if this item belongs to a group)
 * @property {Array<SceneItemTransform> (optional)} `groupChildren` List of children (if this item is a group)
 * 
