{
  "typedefs": [
    {
      "subheads": [],
      "typedef": "{Object} `SceneItem` An OBS Scene Item.",
      "property": [
        "{Number} `cy`",
        "{Number} `cx`",
        "{String} `name` The name of this Scene Item.",
        "{int} `id` Scene item ID",
        "{Boolean} `render` Whether or not this Scene Item is set to \"visible\".",
        "{Boolean} `locked` Whether or not this Scene Item is locked and can't be moved around",
        "{Number} `source_cx`",
        "{Number} `source_cy`",
        "{String} `type` Source type. Value is one of the following: \"input\", \"filter\", \"transition\", \"scene\" or \"unknown\"",
        "{Number} `volume`",
        "{Number} `x`",
        "{Number} `y`",
        "{String (optional)} `parentGroupName` Name of the item's parent (if this item belongs to a group)",
        "{Array<SceneItem> (optional)} `groupChildren` List of children (if this item is a group)"
      ],
      "properties": [
        {
          "type": "Number",
          "name": "cy",
          "description": ""
        },
        {
          "type": "Number",
          "name": "cx",
          "description": ""
        },
        {
          "type": "String",
          "name": "name",
          "description": "The name of this Scene Item."
        },
        {
          "type": "int",
          "name": "id",
          "description": "Scene item ID"
        },
        {
          "type": "Boolean",
          "name": "render",
          "description": "Whether or not this Scene Item is set to \"visible\"."
        },
        {
          "type": "Boolean",
          "name": "locked",
          "description": "Whether or not this Scene Item is locked and can't be moved around"
        },
        {
          "type": "Number",
          "name": "source_cx",
          "description": ""
        },
        {
          "type": "Number",
          "name": "source_cy",
          "description": ""
        },
        {
          "type": "String",
          "name": "type",
          "description": "Source type. Value is one of the following: \"input\", \"filter\", \"transition\", \"scene\" or \"unknown\""
        },
        {
          "type": "Number",
          "name": "volume",
          "description": ""
        },
        {
          "type": "Number",
          "name": "x",
          "description": ""
        },
        {
          "type": "Number",
          "name": "y",
          "description": ""
        },
        {
          "type": "String (optional)",
          "name": "parentGroupName",
          "description": "Name of the item's parent (if this item belongs to a group)"
        },
        {
          "type": "Array<SceneItem> (optional)",
          "name": "groupChildren",
          "description": "List of children (if this item is a group)"
        }
      ],
      "typedefs": [
        {
          "type": "Object",
          "name": "SceneItem",
          "description": "An OBS Scene Item."
        }
      ],
      "name": "",
      "heading": {
        "level": 2,
        "text": ""
      },
      "examples": []
    },
    {
      "subheads": [],
      "typedef": "{Object} `SceneItemTransform`",
      "property": [
        "{int} `position.x` The x position of the scene item from the left.",
        "{int} `position.y` The y position of the scene item from the top.",
        "{int} `position.alignment` The point on the scene item that the item is manipulated from.",
        "{double} `rotation` The clockwise rotation of the scene item in degrees around the point of alignment.",
        "{double} `scale.x` The x-scale factor of the scene item.",
        "{double} `scale.y` The y-scale factor of the scene item.",
        "{int} `crop.top` The number of pixels cropped off the top of the scene item before scaling.",
        "{int} `crop.right` The number of pixels cropped off the right of the scene item before scaling.",
        "{int} `crop.bottom` The number of pixels cropped off the bottom of the scene item before scaling.",
        "{int} `crop.left` The number of pixels cropped off the left of the scene item before scaling.",
        "{bool} `visible` If the scene item is visible.",
        "{bool} `locked` If the scene item is locked in position.",
        "{String} `bounds.type` Type of bounding box. Can be \"OBS_BOUNDS_STRETCH\", \"OBS_BOUNDS_SCALE_INNER\", \"OBS_BOUNDS_SCALE_OUTER\", \"OBS_BOUNDS_SCALE_TO_WIDTH\", \"OBS_BOUNDS_SCALE_TO_HEIGHT\", \"OBS_BOUNDS_MAX_ONLY\" or \"OBS_BOUNDS_NONE\".",
        "{int} `bounds.alignment` Alignment of the bounding box.",
        "{double} `bounds.x` Width of the bounding box.",
        "{double} `bounds.y` Height of the bounding box.",
        "{int} `sourceWidth` Base width (without scaling) of the source",
        "{int} `sourceHeight` Base source (without scaling) of the source",
        "{double} `width` Scene item width (base source width multiplied by the horizontal scaling factor)",
        "{double} `height` Scene item height (base source height multiplied by the vertical scaling factor)",
        "{String (optional)} `parentGroupName` Name of the item's parent (if this item belongs to a group)",
        "{Array<SceneItemTransform> (optional)} `groupChildren` List of children (if this item is a group)"
      ],
      "properties": [
        {
          "type": "int",
          "name": "position.x",
          "description": "The x position of the scene item from the left."
        },
        {
          "type": "int",
          "name": "position.y",
          "description": "The y position of the scene item from the top."
        },
        {
          "type": "int",
          "name": "position.alignment",
          "description": "The point on the scene item that the item is manipulated from."
        },
        {
          "type": "double",
          "name": "rotation",
          "description": "The clockwise rotation of the scene item in degrees around the point of alignment."
        },
        {
          "type": "double",
          "name": "scale.x",
          "description": "The x-scale factor of the scene item."
        },
        {
          "type": "double",
          "name": "scale.y",
          "description": "The y-scale factor of the scene item."
        },
        {
          "type": "int",
          "name": "crop.top",
          "description": "The number of pixels cropped off the top of the scene item before scaling."
        },
        {
          "type": "int",
          "name": "crop.right",
          "description": "The number of pixels cropped off the right of the scene item before scaling."
        },
        {
          "type": "int",
          "name": "crop.bottom",
          "description": "The number of pixels cropped off the bottom of the scene item before scaling."
        },
        {
          "type": "int",
          "name": "crop.left",
          "description": "The number of pixels cropped off the left of the scene item before scaling."
        },
        {
          "type": "bool",
          "name": "visible",
          "description": "If the scene item is visible."
        },
        {
          "type": "bool",
          "name": "locked",
          "description": "If the scene item is locked in position."
        },
        {
          "type": "String",
          "name": "bounds.type",
          "description": "Type of bounding box. Can be \"OBS_BOUNDS_STRETCH\", \"OBS_BOUNDS_SCALE_INNER\", \"OBS_BOUNDS_SCALE_OUTER\", \"OBS_BOUNDS_SCALE_TO_WIDTH\", \"OBS_BOUNDS_SCALE_TO_HEIGHT\", \"OBS_BOUNDS_MAX_ONLY\" or \"OBS_BOUNDS_NONE\"."
        },
        {
          "type": "int",
          "name": "bounds.alignment",
          "description": "Alignment of the bounding box."
        },
        {
          "type": "double",
          "name": "bounds.x",
          "description": "Width of the bounding box."
        },
        {
          "type": "double",
          "name": "bounds.y",
          "description": "Height of the bounding box."
        },
        {
          "type": "int",
          "name": "sourceWidth",
          "description": "Base width (without scaling) of the source"
        },
        {
          "type": "int",
          "name": "sourceHeight",
          "description": "Base source (without scaling) of the source"
        },
        {
          "type": "double",
          "name": "width",
          "description": "Scene item width (base source width multiplied by the horizontal scaling factor)"
        },
        {
          "type": "double",
          "name": "height",
          "description": "Scene item height (base source height multiplied by the vertical scaling factor)"
        },
        {
          "type": "String (optional)",
          "name": "parentGroupName",
          "description": "Name of the item's parent (if this item belongs to a group)"
        },
        {
          "type": "Array<SceneItemTransform> (optional)",
          "name": "groupChildren",
          "description": "List of children (if this item is a group)"
        }
      ],
      "typedefs": [
        {
          "type": "Object",
          "name": "SceneItemTransform",
          "description": ""
        }
      ],
      "name": "",
      "heading": {
        "level": 2,
        "text": ""
      },
      "examples": []
    },
    {
      "subheads": [],
      "typedef": "{Object} `OBSStats`",
      "property": [
        "{double} `fps` Current framerate.",
        "{int} `render-total-frames` Number of frames rendered",
        "{int} `render-missed-frames` Number of frames missed due to rendering lag",
        "{int} `output-total-frames` Number of frames outputted",
        "{int} `output-skipped-frames` Number of frames skipped due to encoding lag",
        "{double} `average-frame-time` Average frame render time (in milliseconds)",
        "{double} `cpu-usage` Current CPU usage (percentage)",
        "{double} `memory-usage` Current RAM usage (in megabytes)",
        "{double} `free-disk-space` Free recording disk space (in megabytes)"
      ],
      "properties": [
        {
          "type": "double",
          "name": "fps",
          "description": "Current framerate."
        },
        {
          "type": "int",
          "name": "render-total-frames",
          "description": "Number of frames rendered"
        },
        {
          "type": "int",
          "name": "render-missed-frames",
          "description": "Number of frames missed due to rendering lag"
        },
        {
          "type": "int",
          "name": "output-total-frames",
          "description": "Number of frames outputted"
        },
        {
          "type": "int",
          "name": "output-skipped-frames",
          "description": "Number of frames skipped due to encoding lag"
        },
        {
          "type": "double",
          "name": "average-frame-time",
          "description": "Average frame render time (in milliseconds)"
        },
        {
          "type": "double",
          "name": "cpu-usage",
          "description": "Current CPU usage (percentage)"
        },
        {
          "type": "double",
          "name": "memory-usage",
          "description": "Current RAM usage (in megabytes)"
        },
        {
          "type": "double",
          "name": "free-disk-space",
          "description": "Free recording disk space (in megabytes)"
        }
      ],
      "typedefs": [
        {
          "type": "Object",
          "name": "OBSStats",
          "description": ""
        }
      ],
      "name": "",
      "heading": {
        "level": 2,
        "text": ""
      },
      "examples": []
    },
    {
      "subheads": [],
<<<<<<< HEAD
      "typedef": "{Object} `Source` An OBS Scene Item.",
      "property": [
        "{Number} `cy`",
        "{Number} `cx`",
        "{String} `name` The name of this Scene Item.",
        "{int} `id` Scene item ID",
        "{Boolean} `render` Whether or not this Scene Item is set to \"visible\".",
        "{Boolean} `locked` Whether or not this Scene Item is locked and can't be moved around",
        "{Number} `source_cx`",
        "{Number} `source_cy`",
        "{String} `type` Source type. Value is one of the following: \"input\", \"filter\", \"transition\", \"scene\" or \"unknown\"",
        "{Number} `volume`",
        "{Number} `x`",
        "{Number} `y`",
        "{int} `alignment` The point on the source that the item is manipulated from."
      ],
      "properties": [
        {
          "type": "Number",
          "name": "cy",
          "description": ""
        },
        {
          "type": "Number",
          "name": "cx",
          "description": ""
        },
        {
          "type": "String",
          "name": "name",
          "description": "The name of this Scene Item."
        },
        {
          "type": "int",
          "name": "id",
          "description": "Scene item ID"
        },
        {
          "type": "Boolean",
          "name": "render",
          "description": "Whether or not this Scene Item is set to \"visible\"."
        },
        {
          "type": "Boolean",
          "name": "locked",
          "description": "Whether or not this Scene Item is locked and can't be moved around"
        },
        {
          "type": "Number",
          "name": "source_cx",
          "description": ""
        },
        {
          "type": "Number",
          "name": "source_cy",
          "description": ""
        },
        {
          "type": "String",
          "name": "type",
          "description": "Source type. Value is one of the following: \"input\", \"filter\", \"transition\", \"scene\" or \"unknown\""
        },
        {
          "type": "Number",
          "name": "volume",
          "description": ""
        },
        {
          "type": "Number",
          "name": "x",
          "description": ""
        },
        {
          "type": "Number",
          "name": "y",
          "description": ""
        },
        {
          "type": "int",
          "name": "alignment",
          "description": "The point on the source that the item is manipulated from."
        }
      ],
      "typedefs": [
        {
          "type": "Object",
          "name": "Source",
          "description": "An OBS Scene Item."
        }
      ],
      "name": "",
      "heading": {
        "level": 2,
        "text": ""
      },
      "examples": []
    },
    {
      "subheads": [],
=======
>>>>>>> 95bbeb10
      "typedef": "{Object} `Scene`",
      "property": [
        "{String} `name` Name of the currently active scene.",
        "{Array<SceneItem>} `sources` Ordered list of the current scene's source items."
      ],
      "properties": [
        {
          "type": "String",
          "name": "name",
          "description": "Name of the currently active scene."
        },
        {
          "type": "Array<SceneItem>",
          "name": "sources",
          "description": "Ordered list of the current scene's source items."
        }
      ],
      "typedefs": [
        {
          "type": "Object",
          "name": "Scene",
          "description": ""
        }
      ],
      "name": "",
      "heading": {
        "level": 2,
        "text": ""
      },
      "examples": []
    }
  ],
  "events": {
    "scenes": [
      {
        "subheads": [],
        "description": "Indicates a scene change.",
        "return": [
          "{String} `scene-name` The new scene.",
          "{Array<SceneItem>} `sources` List of scene items in the new scene. Same specification as [`GetCurrentScene`](#getcurrentscene)."
        ],
        "api": "events",
        "name": "SwitchScenes",
        "category": "scenes",
        "since": "0.3",
        "returns": [
          {
            "type": "String",
            "name": "scene-name",
            "description": "The new scene."
          },
          {
            "type": "Array<SceneItem>",
            "name": "sources",
            "description": "List of scene items in the new scene. Same specification as [`GetCurrentScene`](#getcurrentscene)."
          }
        ],
        "names": [
          {
            "name": "",
            "description": "SwitchScenes"
          }
        ],
        "categories": [
          {
            "name": "",
            "description": "scenes"
          }
        ],
        "sinces": [
          {
            "name": "",
            "description": "0.3"
          }
        ],
        "heading": {
          "level": 2,
          "text": "SwitchScenes"
        },
        "lead": "",
        "type": "class",
        "examples": []
      },
      {
        "subheads": [],
        "description": "The scene list has been modified.\nScenes have been added, removed, or renamed.",
        "api": "events",
        "name": "ScenesChanged",
        "category": "scenes",
        "since": "0.3",
        "names": [
          {
            "name": "",
            "description": "ScenesChanged"
          }
        ],
        "categories": [
          {
            "name": "",
            "description": "scenes"
          }
        ],
        "sinces": [
          {
            "name": "",
            "description": "0.3"
          }
        ],
        "heading": {
          "level": 2,
          "text": "ScenesChanged"
        },
        "lead": "",
        "type": "class",
        "examples": []
      },
      {
        "subheads": [],
        "description": "Triggered when switching to another scene collection or when renaming the current scene collection.",
        "api": "events",
        "name": "SceneCollectionChanged",
        "category": "scenes",
        "since": "4.0.0",
        "names": [
          {
            "name": "",
            "description": "SceneCollectionChanged"
          }
        ],
        "categories": [
          {
            "name": "",
            "description": "scenes"
          }
        ],
        "sinces": [
          {
            "name": "",
            "description": "4.0.0"
          }
        ],
        "heading": {
          "level": 2,
          "text": "SceneCollectionChanged"
        },
        "lead": "",
        "type": "class",
        "examples": []
      },
      {
        "subheads": [],
        "description": "Triggered when a scene collection is created, added, renamed, or removed.",
        "api": "events",
        "name": "SceneCollectionListChanged",
        "category": "scenes",
        "since": "4.0.0",
        "names": [
          {
            "name": "",
            "description": "SceneCollectionListChanged"
          }
        ],
        "categories": [
          {
            "name": "",
            "description": "scenes"
          }
        ],
        "sinces": [
          {
            "name": "",
            "description": "4.0.0"
          }
        ],
        "heading": {
          "level": 2,
          "text": "SceneCollectionListChanged"
        },
        "lead": "",
        "type": "class",
        "examples": []
      }
    ],
    "transitions": [
      {
        "subheads": [],
        "description": "The active transition has been changed.",
        "return": "{String} `transition-name` The name of the new active transition.",
        "api": "events",
        "name": "SwitchTransition",
        "category": "transitions",
        "since": "4.0.0",
        "returns": [
          {
            "type": "String",
            "name": "transition-name",
            "description": "The name of the new active transition."
          }
        ],
        "names": [
          {
            "name": "",
            "description": "SwitchTransition"
          }
        ],
        "categories": [
          {
            "name": "",
            "description": "transitions"
          }
        ],
        "sinces": [
          {
            "name": "",
            "description": "4.0.0"
          }
        ],
        "heading": {
          "level": 2,
          "text": "SwitchTransition"
        },
        "lead": "",
        "type": "class",
        "examples": []
      },
      {
        "subheads": [],
        "description": "The list of available transitions has been modified.\nTransitions have been added, removed, or renamed.",
        "api": "events",
        "name": "TransitionListChanged",
        "category": "transitions",
        "since": "4.0.0",
        "names": [
          {
            "name": "",
            "description": "TransitionListChanged"
          }
        ],
        "categories": [
          {
            "name": "",
            "description": "transitions"
          }
        ],
        "sinces": [
          {
            "name": "",
            "description": "4.0.0"
          }
        ],
        "heading": {
          "level": 2,
          "text": "TransitionListChanged"
        },
        "lead": "",
        "type": "class",
        "examples": []
      },
      {
        "subheads": [],
        "description": "The active transition duration has been changed.",
        "return": "{int} `new-duration` New transition duration.",
        "api": "events",
        "name": "TransitionDurationChanged",
        "category": "transitions",
        "since": "4.0.0",
        "returns": [
          {
            "type": "int",
            "name": "new-duration",
            "description": "New transition duration."
          }
        ],
        "names": [
          {
            "name": "",
            "description": "TransitionDurationChanged"
          }
        ],
        "categories": [
          {
            "name": "",
            "description": "transitions"
          }
        ],
        "sinces": [
          {
            "name": "",
            "description": "4.0.0"
          }
        ],
        "heading": {
          "level": 2,
          "text": "TransitionDurationChanged"
        },
        "lead": "",
        "type": "class",
        "examples": []
      },
      {
        "subheads": [],
        "description": "A transition (other than \"cut\") has begun.",
        "return": [
          "{String} `name` Transition name.",
          "{int} `duration` Transition duration (in milliseconds).",
          "{String} `from-scene` Source scene of the transition",
          "{String} `to-scene` Destination scene of the transition"
        ],
        "api": "events",
        "name": "TransitionBegin",
        "category": "transitions",
        "since": "4.0.0",
        "returns": [
          {
            "type": "String",
            "name": "name",
            "description": "Transition name."
          },
          {
            "type": "int",
            "name": "duration",
            "description": "Transition duration (in milliseconds)."
          },
          {
            "type": "String",
            "name": "from-scene",
            "description": "Source scene of the transition"
          },
          {
            "type": "String",
            "name": "to-scene",
            "description": "Destination scene of the transition"
          }
        ],
        "names": [
          {
            "name": "",
            "description": "TransitionBegin"
          }
        ],
        "categories": [
          {
            "name": "",
            "description": "transitions"
          }
        ],
        "sinces": [
          {
            "name": "",
            "description": "4.0.0"
          }
        ],
        "heading": {
          "level": 2,
          "text": "TransitionBegin"
        },
        "lead": "",
        "type": "class",
        "examples": []
      }
    ],
    "profiles": [
      {
        "subheads": [],
        "description": "Triggered when switching to another profile or when renaming the current profile.",
        "api": "events",
        "name": "ProfileChanged",
        "category": "profiles",
        "since": "4.0.0",
        "names": [
          {
            "name": "",
            "description": "ProfileChanged"
          }
        ],
        "categories": [
          {
            "name": "",
            "description": "profiles"
          }
        ],
        "sinces": [
          {
            "name": "",
            "description": "4.0.0"
          }
        ],
        "heading": {
          "level": 2,
          "text": "ProfileChanged"
        },
        "lead": "",
        "type": "class",
        "examples": []
      },
      {
        "subheads": [],
        "description": "Triggered when a profile is created, added, renamed, or removed.",
        "api": "events",
        "name": "ProfileListChanged",
        "category": "profiles",
        "since": "4.0.0",
        "names": [
          {
            "name": "",
            "description": "ProfileListChanged"
          }
        ],
        "categories": [
          {
            "name": "",
            "description": "profiles"
          }
        ],
        "sinces": [
          {
            "name": "",
            "description": "4.0.0"
          }
        ],
        "heading": {
          "level": 2,
          "text": "ProfileListChanged"
        },
        "lead": "",
        "type": "class",
        "examples": []
      }
    ],
    "streaming": [
      {
        "subheads": [],
        "description": "A request to start streaming has been issued.",
        "return": "{boolean} `preview-only` Always false (retrocompatibility).",
        "api": "events",
        "name": "StreamStarting",
        "category": "streaming",
        "since": "0.3",
        "returns": [
          {
            "type": "boolean",
            "name": "preview-only",
            "description": "Always false (retrocompatibility)."
          }
        ],
        "names": [
          {
            "name": "",
            "description": "StreamStarting"
          }
        ],
        "categories": [
          {
            "name": "",
            "description": "streaming"
          }
        ],
        "sinces": [
          {
            "name": "",
            "description": "0.3"
          }
        ],
        "heading": {
          "level": 2,
          "text": "StreamStarting"
        },
        "lead": "",
        "type": "class",
        "examples": []
      },
      {
        "subheads": [],
        "description": "Streaming started successfully.",
        "api": "events",
        "name": "StreamStarted",
        "category": "streaming",
        "since": "0.3",
        "names": [
          {
            "name": "",
            "description": "StreamStarted"
          }
        ],
        "categories": [
          {
            "name": "",
            "description": "streaming"
          }
        ],
        "sinces": [
          {
            "name": "",
            "description": "0.3"
          }
        ],
        "heading": {
          "level": 2,
          "text": "StreamStarted"
        },
        "lead": "",
        "type": "class",
        "examples": []
      },
      {
        "subheads": [],
        "description": "A request to stop streaming has been issued.",
        "return": "{boolean} `preview-only` Always false (retrocompatibility).",
        "api": "events",
        "name": "StreamStopping",
        "category": "streaming",
        "since": "0.3",
        "returns": [
          {
            "type": "boolean",
            "name": "preview-only",
            "description": "Always false (retrocompatibility)."
          }
        ],
        "names": [
          {
            "name": "",
            "description": "StreamStopping"
          }
        ],
        "categories": [
          {
            "name": "",
            "description": "streaming"
          }
        ],
        "sinces": [
          {
            "name": "",
            "description": "0.3"
          }
        ],
        "heading": {
          "level": 2,
          "text": "StreamStopping"
        },
        "lead": "",
        "type": "class",
        "examples": []
      },
      {
        "subheads": [],
        "description": "Streaming stopped successfully.",
        "api": "events",
        "name": "StreamStopped",
        "category": "streaming",
        "since": "0.3",
        "names": [
          {
            "name": "",
            "description": "StreamStopped"
          }
        ],
        "categories": [
          {
            "name": "",
            "description": "streaming"
          }
        ],
        "sinces": [
          {
            "name": "",
            "description": "0.3"
          }
        ],
        "heading": {
          "level": 2,
          "text": "StreamStopped"
        },
        "lead": "",
        "type": "class",
        "examples": []
      },
      {
        "subheads": [],
        "description": "Emit every 2 seconds.",
        "return": [
          "{boolean} `streaming` Current streaming state.",
          "{boolean} `recording` Current recording state.",
          "{boolean} `replay-buffer-active` Replay Buffer status",
          "{int} `bytes-per-sec` Amount of data per second (in bytes) transmitted by the stream encoder.",
          "{int} `kbits-per-sec` Amount of data per second (in kilobits) transmitted by the stream encoder.",
          "{double} `strain` Percentage of dropped frames.",
          "{int} `total-stream-time` Total time (in seconds) since the stream started.",
          "{int} `num-total-frames` Total number of frames transmitted since the stream started.",
          "{int} `num-dropped-frames` Number of frames dropped by the encoder since the stream started.",
          "{double} `fps` Current framerate.",
          "{int} `render-total-frames` Number of frames rendered",
          "{int} `render-missed-frames` Number of frames missed due to rendering lag",
          "{int} `output-total-frames` Number of frames outputted",
          "{int} `output-skipped-frames` Number of frames skipped due to encoding lag",
          "{double} `average-frame-time` Average frame time (in milliseconds)",
          "{double} `cpu-usage` Current CPU usage (percentage)",
          "{double} `memory-usage` Current RAM usage (in megabytes)",
          "{double} `free-disk-space` Free recording disk space (in megabytes)",
          "{boolean} `preview-only` Always false (retrocompatibility)."
        ],
        "api": "events",
        "name": "StreamStatus",
        "category": "streaming",
        "since": "0.3",
        "returns": [
          {
            "type": "boolean",
            "name": "streaming",
            "description": "Current streaming state."
          },
          {
            "type": "boolean",
            "name": "recording",
            "description": "Current recording state."
          },
          {
            "type": "boolean",
            "name": "replay-buffer-active",
            "description": "Replay Buffer status"
          },
          {
            "type": "int",
            "name": "bytes-per-sec",
            "description": "Amount of data per second (in bytes) transmitted by the stream encoder."
          },
          {
            "type": "int",
            "name": "kbits-per-sec",
            "description": "Amount of data per second (in kilobits) transmitted by the stream encoder."
          },
          {
            "type": "double",
            "name": "strain",
            "description": "Percentage of dropped frames."
          },
          {
            "type": "int",
            "name": "total-stream-time",
            "description": "Total time (in seconds) since the stream started."
          },
          {
            "type": "int",
            "name": "num-total-frames",
            "description": "Total number of frames transmitted since the stream started."
          },
          {
            "type": "int",
            "name": "num-dropped-frames",
            "description": "Number of frames dropped by the encoder since the stream started."
          },
          {
            "type": "double",
            "name": "fps",
            "description": "Current framerate."
          },
          {
            "type": "int",
            "name": "render-total-frames",
            "description": "Number of frames rendered"
          },
          {
            "type": "int",
            "name": "render-missed-frames",
            "description": "Number of frames missed due to rendering lag"
          },
          {
            "type": "int",
            "name": "output-total-frames",
            "description": "Number of frames outputted"
          },
          {
            "type": "int",
            "name": "output-skipped-frames",
            "description": "Number of frames skipped due to encoding lag"
          },
          {
            "type": "double",
            "name": "average-frame-time",
            "description": "Average frame time (in milliseconds)"
          },
          {
            "type": "double",
            "name": "cpu-usage",
            "description": "Current CPU usage (percentage)"
          },
          {
            "type": "double",
            "name": "memory-usage",
            "description": "Current RAM usage (in megabytes)"
          },
          {
            "type": "double",
            "name": "free-disk-space",
            "description": "Free recording disk space (in megabytes)"
          },
          {
            "type": "boolean",
            "name": "preview-only",
            "description": "Always false (retrocompatibility)."
          }
        ],
        "names": [
          {
            "name": "",
            "description": "StreamStatus"
          }
        ],
        "categories": [
          {
            "name": "",
            "description": "streaming"
          }
        ],
        "sinces": [
          {
            "name": "",
            "description": "0.3"
          }
        ],
        "heading": {
          "level": 2,
          "text": "StreamStatus"
        },
        "lead": "",
        "type": "class",
        "examples": []
      }
    ],
    "recording": [
      {
        "subheads": [],
        "description": "A request to start recording has been issued.",
        "api": "events",
        "name": "RecordingStarting",
        "category": "recording",
        "since": "0.3",
        "names": [
          {
            "name": "",
            "description": "RecordingStarting"
          }
        ],
        "categories": [
          {
            "name": "",
            "description": "recording"
          }
        ],
        "sinces": [
          {
            "name": "",
            "description": "0.3"
          }
        ],
        "heading": {
          "level": 2,
          "text": "RecordingStarting"
        },
        "lead": "",
        "type": "class",
        "examples": []
      },
      {
        "subheads": [],
        "description": "Recording started successfully.",
        "api": "events",
        "name": "RecordingStarted",
        "category": "recording",
        "since": "0.3",
        "names": [
          {
            "name": "",
            "description": "RecordingStarted"
          }
        ],
        "categories": [
          {
            "name": "",
            "description": "recording"
          }
        ],
        "sinces": [
          {
            "name": "",
            "description": "0.3"
          }
        ],
        "heading": {
          "level": 2,
          "text": "RecordingStarted"
        },
        "lead": "",
        "type": "class",
        "examples": []
      },
      {
        "subheads": [],
        "description": "A request to stop recording has been issued.",
        "api": "events",
        "name": "RecordingStopping",
        "category": "recording",
        "since": "0.3",
        "names": [
          {
            "name": "",
            "description": "RecordingStopping"
          }
        ],
        "categories": [
          {
            "name": "",
            "description": "recording"
          }
        ],
        "sinces": [
          {
            "name": "",
            "description": "0.3"
          }
        ],
        "heading": {
          "level": 2,
          "text": "RecordingStopping"
        },
        "lead": "",
        "type": "class",
        "examples": []
      },
      {
        "subheads": [],
        "description": "Recording stopped successfully.",
        "api": "events",
        "name": "RecordingStopped",
        "category": "recording",
        "since": "0.3",
        "names": [
          {
            "name": "",
            "description": "RecordingStopped"
          }
        ],
        "categories": [
          {
            "name": "",
            "description": "recording"
          }
        ],
        "sinces": [
          {
            "name": "",
            "description": "0.3"
          }
        ],
        "heading": {
          "level": 2,
          "text": "RecordingStopped"
        },
        "lead": "",
        "type": "class",
        "examples": []
      }
    ],
    "replay buffer": [
      {
        "subheads": [],
        "description": "A request to start the replay buffer has been issued.",
        "api": "events",
        "name": "ReplayStarting",
        "category": "replay buffer",
        "since": "4.2.0",
        "names": [
          {
            "name": "",
            "description": "ReplayStarting"
          }
        ],
        "categories": [
          {
            "name": "",
            "description": "replay buffer"
          }
        ],
        "sinces": [
          {
            "name": "",
            "description": "4.2.0"
          }
        ],
        "heading": {
          "level": 2,
          "text": "ReplayStarting"
        },
        "lead": "",
        "type": "class",
        "examples": []
      },
      {
        "subheads": [],
        "description": "Replay Buffer started successfully",
        "api": "events",
        "name": "ReplayStarted",
        "category": "replay buffer",
        "since": "4.2.0",
        "names": [
          {
            "name": "",
            "description": "ReplayStarted"
          }
        ],
        "categories": [
          {
            "name": "",
            "description": "replay buffer"
          }
        ],
        "sinces": [
          {
            "name": "",
            "description": "4.2.0"
          }
        ],
        "heading": {
          "level": 2,
          "text": "ReplayStarted"
        },
        "lead": "",
        "type": "class",
        "examples": []
      },
      {
        "subheads": [],
        "description": "A request to stop the replay buffer has been issued.",
        "api": "events",
        "name": "ReplayStopping",
        "category": "replay buffer",
        "since": "4.2.0",
        "names": [
          {
            "name": "",
            "description": "ReplayStopping"
          }
        ],
        "categories": [
          {
            "name": "",
            "description": "replay buffer"
          }
        ],
        "sinces": [
          {
            "name": "",
            "description": "4.2.0"
          }
        ],
        "heading": {
          "level": 2,
          "text": "ReplayStopping"
        },
        "lead": "",
        "type": "class",
        "examples": []
      },
      {
        "subheads": [],
        "description": "Replay Buffer stopped successfully",
        "api": "events",
        "name": "ReplayStopped",
        "category": "replay buffer",
        "since": "4.2.0",
        "names": [
          {
            "name": "",
            "description": "ReplayStopped"
          }
        ],
        "categories": [
          {
            "name": "",
            "description": "replay buffer"
          }
        ],
        "sinces": [
          {
            "name": "",
            "description": "4.2.0"
          }
        ],
        "heading": {
          "level": 2,
          "text": "ReplayStopped"
        },
        "lead": "",
        "type": "class",
        "examples": []
      }
    ],
    "other": [
      {
        "subheads": [],
        "description": "OBS is exiting.",
        "api": "events",
        "name": "Exiting",
        "category": "other",
        "since": "0.3",
        "names": [
          {
            "name": "",
            "description": "Exiting"
          }
        ],
        "categories": [
          {
            "name": "",
            "description": "other"
          }
        ],
        "sinces": [
          {
            "name": "",
            "description": "0.3"
          }
        ],
        "heading": {
          "level": 2,
          "text": "Exiting"
        },
        "lead": "",
        "type": "class",
        "examples": []
      }
    ],
    "general": [
      {
        "subheads": [],
        "description": "Emitted every 2 seconds after enabling it by calling SetHeartbeat.",
        "return": [
          "{boolean} `pulse` Toggles between every JSON message as an \"I am alive\" indicator.",
          "{string (optional)} `current-profile` Current active profile.",
          "{string (optional)} `current-scene` Current active scene.",
          "{boolean (optional)} `streaming` Current streaming state.",
          "{int (optional)} `total-stream-time` Total time (in seconds) since the stream started.",
          "{int (optional)} `total-stream-bytes` Total bytes sent since the stream started.",
          "{int (optional)} `total-stream-frames` Total frames streamed since the stream started.",
          "{boolean (optional)} `recording` Current recording state.",
          "{int (optional)} `total-record-time` Total time (in seconds) since recording started.",
          "{int (optional)} `total-record-bytes` Total bytes recorded since the recording started.",
          "{int (optional)} `total-record-frames` Total frames recorded since the recording started.",
          "{Stats} `stats` OBS Stats"
        ],
        "api": "events",
        "name": "Heartbeat",
        "category": "general",
        "returns": [
          {
            "type": "boolean",
            "name": "pulse",
            "description": "Toggles between every JSON message as an \"I am alive\" indicator."
          },
          {
            "type": "string (optional)",
            "name": "current-profile",
            "description": "Current active profile."
          },
          {
            "type": "string (optional)",
            "name": "current-scene",
            "description": "Current active scene."
          },
          {
            "type": "boolean (optional)",
            "name": "streaming",
            "description": "Current streaming state."
          },
          {
            "type": "int (optional)",
            "name": "total-stream-time",
            "description": "Total time (in seconds) since the stream started."
          },
          {
            "type": "int (optional)",
            "name": "total-stream-bytes",
            "description": "Total bytes sent since the stream started."
          },
          {
            "type": "int (optional)",
            "name": "total-stream-frames",
            "description": "Total frames streamed since the stream started."
          },
          {
            "type": "boolean (optional)",
            "name": "recording",
            "description": "Current recording state."
          },
          {
            "type": "int (optional)",
            "name": "total-record-time",
            "description": "Total time (in seconds) since recording started."
          },
          {
            "type": "int (optional)",
            "name": "total-record-bytes",
            "description": "Total bytes recorded since the recording started."
          },
          {
            "type": "int (optional)",
            "name": "total-record-frames",
            "description": "Total frames recorded since the recording started."
          },
          {
            "type": "Stats",
            "name": "stats",
            "description": "OBS Stats"
          }
        ],
        "names": [
          {
            "name": "",
            "description": "Heartbeat"
          }
        ],
        "categories": [
          {
            "name": "",
            "description": "general"
          }
        ],
        "heading": {
          "level": 2,
          "text": "Heartbeat"
        },
        "lead": "",
        "type": "class",
        "examples": []
      }
    ],
    "sources": [
      {
        "subheads": [],
        "description": "A source has been created. A source can be an input, a scene or a transition.",
        "return": [
          "{String} `sourceName` Source name",
          "{String} `sourceType` Source type. Can be \"input\", \"scene\", \"transition\" or \"filter\".",
          "{String} `sourceKind` Source kind.",
          "{Object} `sourceSettings` Source settings"
        ],
        "api": "events",
        "name": "SourceCreated",
        "category": "sources",
        "since": "4.6.0",
        "returns": [
          {
            "type": "String",
            "name": "sourceName",
            "description": "Source name"
          },
          {
            "type": "String",
            "name": "sourceType",
            "description": "Source type. Can be \"input\", \"scene\", \"transition\" or \"filter\"."
          },
          {
            "type": "String",
            "name": "sourceKind",
            "description": "Source kind."
          },
          {
            "type": "Object",
            "name": "sourceSettings",
            "description": "Source settings"
          }
        ],
        "names": [
          {
            "name": "",
            "description": "SourceCreated"
          }
        ],
        "categories": [
          {
            "name": "",
            "description": "sources"
          }
        ],
        "sinces": [
          {
            "name": "",
            "description": "4.6.0"
          }
        ],
        "heading": {
          "level": 2,
          "text": "SourceCreated"
        },
        "lead": "",
        "type": "class",
        "examples": []
      },
      {
        "subheads": [],
        "description": "A source has been destroyed/removed. A source can be an input, a scene or a transition.",
        "return": [
          "{String} `sourceName` Source name",
          "{String} `sourceType` Source type. Can be \"input\", \"scene\", \"transition\" or \"filter\".",
          "{String} `sourceKind` Source kind."
        ],
        "api": "events",
        "name": "SourceDestroyed",
        "category": "sources",
        "since": "4.6.0",
        "returns": [
          {
            "type": "String",
            "name": "sourceName",
            "description": "Source name"
          },
          {
            "type": "String",
            "name": "sourceType",
            "description": "Source type. Can be \"input\", \"scene\", \"transition\" or \"filter\"."
          },
          {
            "type": "String",
            "name": "sourceKind",
            "description": "Source kind."
          }
        ],
        "names": [
          {
            "name": "",
            "description": "SourceDestroyed"
          }
        ],
        "categories": [
          {
            "name": "",
            "description": "sources"
          }
        ],
        "sinces": [
          {
            "name": "",
            "description": "4.6.0"
          }
        ],
        "heading": {
          "level": 2,
          "text": "SourceDestroyed"
        },
        "lead": "",
        "type": "class",
        "examples": []
      },
      {
        "subheads": [],
        "description": "The volume of a source has changed.",
        "return": [
          "{String} `sourceName` Source name",
          "{float} `volume` Source volume"
        ],
        "api": "events",
        "name": "SourceVolumeChanged",
        "category": "sources",
        "since": "4.6.0",
        "returns": [
          {
            "type": "String",
            "name": "sourceName",
            "description": "Source name"
          },
          {
            "type": "float",
            "name": "volume",
            "description": "Source volume"
          }
        ],
        "names": [
          {
            "name": "",
            "description": "SourceVolumeChanged"
          }
        ],
        "categories": [
          {
            "name": "",
            "description": "sources"
          }
        ],
        "sinces": [
          {
            "name": "",
            "description": "4.6.0"
          }
        ],
        "heading": {
          "level": 2,
          "text": "SourceVolumeChanged"
        },
        "lead": "",
        "type": "class",
        "examples": []
      },
      {
        "subheads": [],
        "description": "A source has been muted or unmuted.",
        "return": [
          "{String} `sourceName` Source name",
          "{boolean} `muted` Mute status of the source"
        ],
        "api": "events",
        "name": "SourceMuteStateChanged",
        "category": "sources",
        "since": "4.6.0",
        "returns": [
          {
            "type": "String",
            "name": "sourceName",
            "description": "Source name"
          },
          {
            "type": "boolean",
            "name": "muted",
            "description": "Mute status of the source"
          }
        ],
        "names": [
          {
            "name": "",
            "description": "SourceMuteStateChanged"
          }
        ],
        "categories": [
          {
            "name": "",
            "description": "sources"
          }
        ],
        "sinces": [
          {
            "name": "",
            "description": "4.6.0"
          }
        ],
        "heading": {
          "level": 2,
          "text": "SourceMuteStateChanged"
        },
        "lead": "",
        "type": "class",
        "examples": []
      },
      {
        "subheads": [],
        "description": "The audio sync offset of a source has changed.",
        "return": [
          "{String} `sourceName` Source name",
          "{int} `syncOffset` Audio sync offset of the source (in nanoseconds)"
        ],
        "api": "events",
        "name": "SourceAudioSyncOffsetChanged",
        "category": "sources",
        "since": "4.6.0",
        "returns": [
          {
            "type": "String",
            "name": "sourceName",
            "description": "Source name"
          },
          {
            "type": "int",
            "name": "syncOffset",
            "description": "Audio sync offset of the source (in nanoseconds)"
          }
        ],
        "names": [
          {
            "name": "",
            "description": "SourceAudioSyncOffsetChanged"
          }
        ],
        "categories": [
          {
            "name": "",
            "description": "sources"
          }
        ],
        "sinces": [
          {
            "name": "",
            "description": "4.6.0"
          }
        ],
        "heading": {
          "level": 2,
          "text": "SourceAudioSyncOffsetChanged"
        },
        "lead": "",
        "type": "class",
        "examples": []
      },
      {
        "subheads": [],
        "description": "Audio mixer routing changed on a source.",
        "return": [
          "{String} `sourceName` Source name",
          "{Array<Object>} `routingStatus` Routing status of the source for each audio mixer (array of 6 values)",
          "{int} `routingStatus.*.id` Mixer number",
          "{boolean} `routingStatus.*.enabled` Routing status",
          "{String} `hexMixersValue` Raw mixer flags (little-endian, one bit per mixer) as an hexadecimal value"
        ],
        "api": "events",
        "name": "SourceAudioMixersChanged",
        "category": "sources",
        "since": "4.6.0",
        "returns": [
          {
            "type": "String",
            "name": "sourceName",
            "description": "Source name"
          },
          {
            "type": "Array<Object>",
            "name": "routingStatus",
            "description": "Routing status of the source for each audio mixer (array of 6 values)"
          },
          {
            "type": "int",
            "name": "routingStatus.*.id",
            "description": "Mixer number"
          },
          {
            "type": "boolean",
            "name": "routingStatus.*.enabled",
            "description": "Routing status"
          },
          {
            "type": "String",
            "name": "hexMixersValue",
            "description": "Raw mixer flags (little-endian, one bit per mixer) as an hexadecimal value"
          }
        ],
        "names": [
          {
            "name": "",
            "description": "SourceAudioMixersChanged"
          }
        ],
        "categories": [
          {
            "name": "",
            "description": "sources"
          }
        ],
        "sinces": [
          {
            "name": "",
            "description": "4.6.0"
          }
        ],
        "heading": {
          "level": 2,
          "text": "SourceAudioMixersChanged"
        },
        "lead": "",
        "type": "class",
        "examples": []
      },
      {
        "subheads": [],
        "description": "A source has been renamed.",
        "return": [
          "{String} `previousName` Previous source name",
          "{String} `newName` New source name"
        ],
        "api": "events",
        "name": "SourceRenamed",
        "category": "sources",
        "since": "4.6.0",
        "returns": [
          {
            "type": "String",
            "name": "previousName",
            "description": "Previous source name"
          },
          {
            "type": "String",
            "name": "newName",
            "description": "New source name"
          }
        ],
        "names": [
          {
            "name": "",
            "description": "SourceRenamed"
          }
        ],
        "categories": [
          {
            "name": "",
            "description": "sources"
          }
        ],
        "sinces": [
          {
            "name": "",
            "description": "4.6.0"
          }
        ],
        "heading": {
          "level": 2,
          "text": "SourceRenamed"
        },
        "lead": "",
        "type": "class",
        "examples": []
      },
      {
        "subheads": [],
        "description": "A filter was added to a source.",
        "return": [
          "{String} `sourceName` Source name",
          "{String} `filterName` Filter name",
          "{String} `filterType` Filter type",
          "{Object} `filterSettings` Filter settings"
        ],
        "api": "events",
        "name": "SourceFilterAdded",
        "category": "sources",
        "since": "4.6.0",
        "returns": [
          {
            "type": "String",
            "name": "sourceName",
            "description": "Source name"
          },
          {
            "type": "String",
            "name": "filterName",
            "description": "Filter name"
          },
          {
            "type": "String",
            "name": "filterType",
            "description": "Filter type"
          },
          {
            "type": "Object",
            "name": "filterSettings",
            "description": "Filter settings"
          }
        ],
        "names": [
          {
            "name": "",
            "description": "SourceFilterAdded"
          }
        ],
        "categories": [
          {
            "name": "",
            "description": "sources"
          }
        ],
        "sinces": [
          {
            "name": "",
            "description": "4.6.0"
          }
        ],
        "heading": {
          "level": 2,
          "text": "SourceFilterAdded"
        },
        "lead": "",
        "type": "class",
        "examples": []
      },
      {
        "subheads": [],
        "description": "A filter was removed from a source.",
        "return": [
          "{String} `sourceName` Source name",
          "{String} `filterName` Filter name",
          "{String} `filterType` Filter type"
        ],
        "api": "events",
        "name": "SourceFilterRemoved",
        "category": "sources",
        "since": "4.6.0",
        "returns": [
          {
            "type": "String",
            "name": "sourceName",
            "description": "Source name"
          },
          {
            "type": "String",
            "name": "filterName",
            "description": "Filter name"
          },
          {
            "type": "String",
            "name": "filterType",
            "description": "Filter type"
          }
        ],
        "names": [
          {
            "name": "",
            "description": "SourceFilterRemoved"
          }
        ],
        "categories": [
          {
            "name": "",
            "description": "sources"
          }
        ],
        "sinces": [
          {
            "name": "",
            "description": "4.6.0"
          }
        ],
        "heading": {
          "level": 2,
          "text": "SourceFilterRemoved"
        },
        "lead": "",
        "type": "class",
        "examples": []
      },
      {
        "subheads": [],
        "description": "Filters in a source have been reordered.",
        "return": [
          "{String} `sourceName` Source name",
          "{Array<Object>} `filters` Ordered Filters list",
          "{String} `filters.*.name` Filter name",
          "{String} `filters.*.type` Filter type"
        ],
        "api": "events",
        "name": "SourceFiltersReordered",
        "category": "sources",
        "since": "4.6.0",
        "returns": [
          {
            "type": "String",
            "name": "sourceName",
            "description": "Source name"
          },
          {
            "type": "Array<Object>",
            "name": "filters",
            "description": "Ordered Filters list"
          },
          {
            "type": "String",
            "name": "filters.*.name",
            "description": "Filter name"
          },
          {
            "type": "String",
            "name": "filters.*.type",
            "description": "Filter type"
          }
        ],
        "names": [
          {
            "name": "",
            "description": "SourceFiltersReordered"
          }
        ],
        "categories": [
          {
            "name": "",
            "description": "sources"
          }
        ],
        "sinces": [
          {
            "name": "",
            "description": "4.6.0"
          }
        ],
        "heading": {
          "level": 2,
          "text": "SourceFiltersReordered"
        },
        "lead": "",
        "type": "class",
        "examples": []
      },
      {
        "subheads": [],
        "description": "Scene items have been reordered.",
        "return": [
          "{String} `scene-name` Name of the scene where items have been reordered.",
          "{Array<Object>} `scene-items` Ordered list of scene items",
          "{String} `scene-items.*.source-name` Item source name",
          "{int} `scene-items.*.item-id` Scene item unique ID"
        ],
        "api": "events",
        "name": "SourceOrderChanged",
        "category": "sources",
        "since": "4.0.0",
        "returns": [
          {
            "type": "String",
            "name": "scene-name",
            "description": "Name of the scene where items have been reordered."
          },
          {
            "type": "Array<Object>",
            "name": "scene-items",
            "description": "Ordered list of scene items"
          },
          {
            "type": "String",
            "name": "scene-items.*.source-name",
            "description": "Item source name"
          },
          {
            "type": "int",
            "name": "scene-items.*.item-id",
            "description": "Scene item unique ID"
          }
        ],
        "names": [
          {
            "name": "",
            "description": "SourceOrderChanged"
          }
        ],
        "categories": [
          {
            "name": "",
            "description": "sources"
          }
        ],
        "sinces": [
          {
            "name": "",
            "description": "4.0.0"
          }
        ],
        "heading": {
          "level": 2,
          "text": "SourceOrderChanged"
        },
        "lead": "",
        "type": "class",
        "examples": []
      },
      {
        "subheads": [],
        "description": "An item has been added to the current scene.",
        "return": [
          "{String} `scene-name` Name of the scene.",
          "{String} `item-name` Name of the item added to the scene.",
          "{int} `item-id` Scene item ID"
        ],
        "api": "events",
        "name": "SceneItemAdded",
        "category": "sources",
        "since": "4.0.0",
        "returns": [
          {
            "type": "String",
            "name": "scene-name",
            "description": "Name of the scene."
          },
          {
            "type": "String",
            "name": "item-name",
            "description": "Name of the item added to the scene."
          },
          {
            "type": "int",
            "name": "item-id",
            "description": "Scene item ID"
          }
        ],
        "names": [
          {
            "name": "",
            "description": "SceneItemAdded"
          }
        ],
        "categories": [
          {
            "name": "",
            "description": "sources"
          }
        ],
        "sinces": [
          {
            "name": "",
            "description": "4.0.0"
          }
        ],
        "heading": {
          "level": 2,
          "text": "SceneItemAdded"
        },
        "lead": "",
        "type": "class",
        "examples": []
      },
      {
        "subheads": [],
        "description": "An item has been removed from the current scene.",
        "return": [
          "{String} `scene-name` Name of the scene.",
          "{String} `item-name` Name of the item removed from the scene.",
          "{int} `item-id` Scene item ID"
        ],
        "api": "events",
        "name": "SceneItemRemoved",
        "category": "sources",
        "since": "4.0.0",
        "returns": [
          {
            "type": "String",
            "name": "scene-name",
            "description": "Name of the scene."
          },
          {
            "type": "String",
            "name": "item-name",
            "description": "Name of the item removed from the scene."
          },
          {
            "type": "int",
            "name": "item-id",
            "description": "Scene item ID"
          }
        ],
        "names": [
          {
            "name": "",
            "description": "SceneItemRemoved"
          }
        ],
        "categories": [
          {
            "name": "",
            "description": "sources"
          }
        ],
        "sinces": [
          {
            "name": "",
            "description": "4.0.0"
          }
        ],
        "heading": {
          "level": 2,
          "text": "SceneItemRemoved"
        },
        "lead": "",
        "type": "class",
        "examples": []
      },
      {
        "subheads": [],
        "description": "An item's visibility has been toggled.",
        "return": [
          "{String} `scene-name` Name of the scene.",
          "{String} `item-name` Name of the item in the scene.",
          "{int} `item-id` Scene item ID",
          "{boolean} `item-visible` New visibility state of the item."
        ],
        "api": "events",
        "name": "SceneItemVisibilityChanged",
        "category": "sources",
        "since": "4.0.0",
        "returns": [
          {
            "type": "String",
            "name": "scene-name",
            "description": "Name of the scene."
          },
          {
            "type": "String",
            "name": "item-name",
            "description": "Name of the item in the scene."
          },
          {
            "type": "int",
            "name": "item-id",
            "description": "Scene item ID"
          },
          {
            "type": "boolean",
            "name": "item-visible",
            "description": "New visibility state of the item."
          }
        ],
        "names": [
          {
            "name": "",
            "description": "SceneItemVisibilityChanged"
          }
        ],
        "categories": [
          {
            "name": "",
            "description": "sources"
          }
        ],
        "sinces": [
          {
            "name": "",
            "description": "4.0.0"
          }
        ],
        "heading": {
          "level": 2,
          "text": "SceneItemVisibilityChanged"
        },
        "lead": "",
        "type": "class",
        "examples": []
      },
      {
        "subheads": [],
        "description": "An item's transform has been changed.",
        "return": [
          "{String} `scene-name` Name of the scene.",
          "{String} `item-name` Name of the item in the scene.",
          "{int} `item-id` Scene item ID",
          "{SceneItemProperties} `transform` Scene item transform properties"
        ],
        "api": "events",
        "name": "SceneItemTransformChanged",
        "category": "sources",
        "since": "4.6.0",
        "returns": [
          {
            "type": "String",
            "name": "scene-name",
            "description": "Name of the scene."
          },
          {
            "type": "String",
            "name": "item-name",
            "description": "Name of the item in the scene."
          },
          {
            "type": "int",
            "name": "item-id",
            "description": "Scene item ID"
          },
          {
            "type": "SceneItemProperties",
            "name": "transform",
            "description": "Scene item transform properties"
          }
        ],
        "names": [
          {
            "name": "",
            "description": "SceneItemTransformChanged"
          }
        ],
        "categories": [
          {
            "name": "",
            "description": "sources"
          }
        ],
        "sinces": [
          {
            "name": "",
            "description": "4.6.0"
          }
        ],
        "heading": {
          "level": 2,
          "text": "SceneItemTransformChanged"
        },
        "lead": "",
        "type": "class",
        "examples": []
      },
      {
        "subheads": [],
        "description": "A scene item is selected.",
        "return": [
          "{String} `scene-name` Name of the scene.",
          "{String} `item-name` Name of the item in the scene.",
          "{int} `item-id` Name of the item in the scene."
        ],
        "api": "events",
        "name": "SceneItemSelected",
        "category": "sources",
        "since": "4.6.0",
        "returns": [
          {
            "type": "String",
            "name": "scene-name",
            "description": "Name of the scene."
          },
          {
            "type": "String",
            "name": "item-name",
            "description": "Name of the item in the scene."
          },
          {
            "type": "int",
            "name": "item-id",
            "description": "Name of the item in the scene."
          }
        ],
        "names": [
          {
            "name": "",
            "description": "SceneItemSelected"
          }
        ],
        "categories": [
          {
            "name": "",
            "description": "sources"
          }
        ],
        "sinces": [
          {
            "name": "",
            "description": "4.6.0"
          }
        ],
        "heading": {
          "level": 2,
          "text": "SceneItemSelected"
        },
        "lead": "",
        "type": "class",
        "examples": []
      },
      {
        "subheads": [],
        "description": "A scene item is deselected.",
        "return": [
          "{String} `scene-name` Name of the scene.",
          "{String} `item-name` Name of the item in the scene.",
          "{int} `item-id` Name of the item in the scene."
        ],
        "api": "events",
        "name": "SceneItemDeselected",
        "category": "sources",
        "since": "4.6.0",
        "returns": [
          {
            "type": "String",
            "name": "scene-name",
            "description": "Name of the scene."
          },
          {
            "type": "String",
            "name": "item-name",
            "description": "Name of the item in the scene."
          },
          {
            "type": "int",
            "name": "item-id",
            "description": "Name of the item in the scene."
          }
        ],
        "names": [
          {
            "name": "",
            "description": "SceneItemDeselected"
          }
        ],
        "categories": [
          {
            "name": "",
            "description": "sources"
          }
        ],
        "sinces": [
          {
            "name": "",
            "description": "4.6.0"
          }
        ],
        "heading": {
          "level": 2,
          "text": "SceneItemDeselected"
        },
        "lead": "",
        "type": "class",
        "examples": []
      }
    ],
    "studio mode": [
      {
        "subheads": [],
        "description": "The selected preview scene has changed (only available in Studio Mode).",
        "return": [
          "{String} `scene-name` Name of the scene being previewed.",
          "{Array<SceneItem>} `sources` List of sources composing the scene. Same specification as [`GetCurrentScene`](#getcurrentscene)."
        ],
        "api": "events",
        "name": "PreviewSceneChanged",
        "category": "studio mode",
        "since": "4.1.0",
        "returns": [
          {
            "type": "String",
            "name": "scene-name",
            "description": "Name of the scene being previewed."
          },
          {
            "type": "Array<SceneItem>",
            "name": "sources",
            "description": "List of sources composing the scene. Same specification as [`GetCurrentScene`](#getcurrentscene)."
          }
        ],
        "names": [
          {
            "name": "",
            "description": "PreviewSceneChanged"
          }
        ],
        "categories": [
          {
            "name": "",
            "description": "studio mode"
          }
        ],
        "sinces": [
          {
            "name": "",
            "description": "4.1.0"
          }
        ],
        "heading": {
          "level": 2,
          "text": "PreviewSceneChanged"
        },
        "lead": "",
        "type": "class",
        "examples": []
      },
      {
        "subheads": [],
        "description": "Studio Mode has been enabled or disabled.",
        "return": "{boolean} `new-state` The new enabled state of Studio Mode.",
        "api": "events",
        "name": "StudioModeSwitched",
        "category": "studio mode",
        "since": "4.1.0",
        "returns": [
          {
            "type": "boolean",
            "name": "new-state",
            "description": "The new enabled state of Studio Mode."
          }
        ],
        "names": [
          {
            "name": "",
            "description": "StudioModeSwitched"
          }
        ],
        "categories": [
          {
            "name": "",
            "description": "studio mode"
          }
        ],
        "sinces": [
          {
            "name": "",
            "description": "4.1.0"
          }
        ],
        "heading": {
          "level": 2,
          "text": "StudioModeSwitched"
        },
        "lead": "",
        "type": "class",
        "examples": []
      }
    ]
  },
  "requests": {
    "general": [
      {
        "subheads": [],
        "description": "Returns the latest version of the plugin and the API.",
        "return": [
          "{double} `version` OBSRemote compatible API version. Fixed to 1.1 for retrocompatibility.",
          "{String} `obs-websocket-version` obs-websocket plugin version.",
          "{String} `obs-studio-version` OBS Studio program version.",
          "{String} `available-requests` List of available request types, formatted as a comma-separated list string (e.g. : \"Method1,Method2,Method3\")."
        ],
        "api": "requests",
        "name": "GetVersion",
        "category": "general",
        "since": "0.3",
        "returns": [
          {
            "type": "double",
            "name": "version",
            "description": "OBSRemote compatible API version. Fixed to 1.1 for retrocompatibility."
          },
          {
            "type": "String",
            "name": "obs-websocket-version",
            "description": "obs-websocket plugin version."
          },
          {
            "type": "String",
            "name": "obs-studio-version",
            "description": "OBS Studio program version."
          },
          {
            "type": "String",
            "name": "available-requests",
            "description": "List of available request types, formatted as a comma-separated list string (e.g. : \"Method1,Method2,Method3\")."
          }
        ],
        "names": [
          {
            "name": "",
            "description": "GetVersion"
          }
        ],
        "categories": [
          {
            "name": "",
            "description": "general"
          }
        ],
        "sinces": [
          {
            "name": "",
            "description": "0.3"
          }
        ],
        "heading": {
          "level": 2,
          "text": "GetVersion"
        },
        "lead": "",
        "type": "class",
        "examples": []
      },
      {
        "subheads": [],
        "description": "Tells the client if authentication is required. If so, returns authentication parameters `challenge`\nand `salt` (see \"Authentication\" for more information).",
        "return": [
          "{boolean} `authRequired` Indicates whether authentication is required.",
          "{String (optional)} `challenge`",
          "{String (optional)} `salt`"
        ],
        "api": "requests",
        "name": "GetAuthRequired",
        "category": "general",
        "since": "0.3",
        "returns": [
          {
            "type": "boolean",
            "name": "authRequired",
            "description": "Indicates whether authentication is required."
          },
          {
            "type": "String (optional)",
            "name": "challenge",
            "description": ""
          },
          {
            "type": "String (optional)",
            "name": "salt",
            "description": ""
          }
        ],
        "names": [
          {
            "name": "",
            "description": "GetAuthRequired"
          }
        ],
        "categories": [
          {
            "name": "",
            "description": "general"
          }
        ],
        "sinces": [
          {
            "name": "",
            "description": "0.3"
          }
        ],
        "heading": {
          "level": 2,
          "text": "GetAuthRequired"
        },
        "lead": "",
        "type": "class",
        "examples": []
      },
      {
        "subheads": [],
        "description": "Attempt to authenticate the client to the server.",
        "param": "{String} `auth` Response to the auth challenge (see \"Authentication\" for more information).",
        "api": "requests",
        "name": "Authenticate",
        "category": "general",
        "since": "0.3",
        "params": [
          {
            "type": "String",
            "name": "auth",
            "description": "Response to the auth challenge (see \"Authentication\" for more information)."
          }
        ],
        "names": [
          {
            "name": "",
            "description": "Authenticate"
          }
        ],
        "categories": [
          {
            "name": "",
            "description": "general"
          }
        ],
        "sinces": [
          {
            "name": "",
            "description": "0.3"
          }
        ],
        "heading": {
          "level": 2,
          "text": "Authenticate"
        },
        "lead": "",
        "type": "class",
        "examples": []
      },
      {
        "subheads": [],
        "description": "Enable/disable sending of the Heartbeat event",
        "param": "{boolean} `enable` Starts/Stops emitting heartbeat messages",
        "api": "requests",
        "name": "SetHeartbeat",
        "category": "general",
        "since": "4.3.0",
        "params": [
          {
            "type": "boolean",
            "name": "enable",
            "description": "Starts/Stops emitting heartbeat messages"
          }
        ],
        "names": [
          {
            "name": "",
            "description": "SetHeartbeat"
          }
        ],
        "categories": [
          {
            "name": "",
            "description": "general"
          }
        ],
        "sinces": [
          {
            "name": "",
            "description": "4.3.0"
          }
        ],
        "heading": {
          "level": 2,
          "text": "SetHeartbeat"
        },
        "lead": "",
        "type": "class",
        "examples": []
      },
      {
        "subheads": [],
        "description": "Set the filename formatting string",
        "param": "{String} `filename-formatting` Filename formatting string to set.",
        "api": "requests",
        "name": "SetFilenameFormatting",
        "category": "general",
        "since": "4.3.0",
        "params": [
          {
            "type": "String",
            "name": "filename-formatting",
            "description": "Filename formatting string to set."
          }
        ],
        "names": [
          {
            "name": "",
            "description": "SetFilenameFormatting"
          }
        ],
        "categories": [
          {
            "name": "",
            "description": "general"
          }
        ],
        "sinces": [
          {
            "name": "",
            "description": "4.3.0"
          }
        ],
        "heading": {
          "level": 2,
          "text": "SetFilenameFormatting"
        },
        "lead": "",
        "type": "class",
        "examples": []
      },
      {
        "subheads": [],
        "description": "Get the filename formatting string",
        "return": "{String} `filename-formatting` Current filename formatting string.",
        "api": "requests",
        "name": "GetFilenameFormatting",
        "category": "general",
        "since": "4.3.0",
        "returns": [
          {
            "type": "String",
            "name": "filename-formatting",
            "description": "Current filename formatting string."
          }
        ],
        "names": [
          {
            "name": "",
            "description": "GetFilenameFormatting"
          }
        ],
        "categories": [
          {
            "name": "",
            "description": "general"
          }
        ],
        "sinces": [
          {
            "name": "",
            "description": "4.3.0"
          }
        ],
        "heading": {
          "level": 2,
          "text": "GetFilenameFormatting"
        },
        "lead": "",
        "type": "class",
        "examples": []
      },
      {
        "subheads": [],
        "description": "Get OBS stats (almost the same info as provided in OBS' stats window)",
        "return": "{OBSStats} `stats` OBS stats",
        "api": "requests",
        "name": "GetStats",
        "category": "general",
        "since": "4.6.0",
        "returns": [
          {
            "type": "OBSStats",
            "name": "stats",
            "description": "OBS stats"
          }
        ],
        "names": [
          {
            "name": "",
            "description": "GetStats"
          }
        ],
        "categories": [
          {
            "name": "",
            "description": "general"
          }
        ],
        "sinces": [
          {
            "name": "",
            "description": "4.6.0"
          }
        ],
        "heading": {
          "level": 2,
          "text": "GetStats"
        },
        "lead": "",
        "type": "class",
        "examples": []
      },
      {
        "subheads": [],
        "description": "Get basic OBS video information",
        "return": [
          "{int} `baseWidth` Base (canvas) width",
          "{int} `baseHeight` Base (canvas) height",
          "{int} `outputWidth` Output width",
          "{int} `outputHeight` Output height",
          "{String} `scaleType` Scaling method used if output size differs from base size",
          "{double} `fps` Frames rendered per second",
          "{String} `videoFormat` Video color format",
          "{String} `colorSpace` Color space for YUV",
          "{String} `colorRange` Color range (full or partial)"
        ],
        "api": "requests",
        "name": "GetVideoInfo",
        "category": "general",
        "since": "4.6.0",
        "returns": [
          {
            "type": "int",
            "name": "baseWidth",
            "description": "Base (canvas) width"
          },
          {
            "type": "int",
            "name": "baseHeight",
            "description": "Base (canvas) height"
          },
          {
            "type": "int",
            "name": "outputWidth",
            "description": "Output width"
          },
          {
            "type": "int",
            "name": "outputHeight",
            "description": "Output height"
          },
          {
            "type": "String",
            "name": "scaleType",
            "description": "Scaling method used if output size differs from base size"
          },
          {
            "type": "double",
            "name": "fps",
            "description": "Frames rendered per second"
          },
          {
            "type": "String",
            "name": "videoFormat",
            "description": "Video color format"
          },
          {
            "type": "String",
            "name": "colorSpace",
            "description": "Color space for YUV"
          },
          {
            "type": "String",
            "name": "colorRange",
            "description": "Color range (full or partial)"
          }
        ],
        "names": [
          {
            "name": "",
            "description": "GetVideoInfo"
          }
        ],
        "categories": [
          {
            "name": "",
            "description": "general"
          }
        ],
        "sinces": [
          {
            "name": "",
            "description": "4.6.0"
          }
        ],
        "heading": {
          "level": 2,
          "text": "GetVideoInfo"
        },
        "lead": "",
        "type": "class",
        "examples": []
      }
    ],
    "profiles": [
      {
        "subheads": [],
        "description": "Set the currently active profile.",
        "param": "{String} `profile-name` Name of the desired profile.",
        "api": "requests",
        "name": "SetCurrentProfile",
        "category": "profiles",
        "since": "4.0.0",
        "params": [
          {
            "type": "String",
            "name": "profile-name",
            "description": "Name of the desired profile."
          }
        ],
        "names": [
          {
            "name": "",
            "description": "SetCurrentProfile"
          }
        ],
        "categories": [
          {
            "name": "",
            "description": "profiles"
          }
        ],
        "sinces": [
          {
            "name": "",
            "description": "4.0.0"
          }
        ],
        "heading": {
          "level": 2,
          "text": "SetCurrentProfile"
        },
        "lead": "",
        "type": "class",
        "examples": []
      },
      {
        "subheads": [],
        "description": "Get the name of the current profile.",
        "return": "{String} `profile-name` Name of the currently active profile.",
        "api": "requests",
        "name": "GetCurrentProfile",
        "category": "profiles",
        "since": "4.0.0",
        "returns": [
          {
            "type": "String",
            "name": "profile-name",
            "description": "Name of the currently active profile."
          }
        ],
        "names": [
          {
            "name": "",
            "description": "GetCurrentProfile"
          }
        ],
        "categories": [
          {
            "name": "",
            "description": "profiles"
          }
        ],
        "sinces": [
          {
            "name": "",
            "description": "4.0.0"
          }
        ],
        "heading": {
          "level": 2,
          "text": "GetCurrentProfile"
        },
        "lead": "",
        "type": "class",
        "examples": []
      },
      {
        "subheads": [],
        "description": "Get a list of available profiles.",
        "return": "{Array<Object>} `profiles` List of available profiles.",
        "api": "requests",
        "name": "ListProfiles",
        "category": "profiles",
        "since": "4.0.0",
        "returns": [
          {
            "type": "Array<Object>",
            "name": "profiles",
            "description": "List of available profiles."
          }
        ],
        "names": [
          {
            "name": "",
            "description": "ListProfiles"
          }
        ],
        "categories": [
          {
            "name": "",
            "description": "profiles"
          }
        ],
        "sinces": [
          {
            "name": "",
            "description": "4.0.0"
          }
        ],
        "heading": {
          "level": 2,
          "text": "ListProfiles"
        },
        "lead": "",
        "type": "class",
        "examples": []
      }
    ],
    "recording": [
      {
        "subheads": [],
        "description": "Toggle recording on or off.",
        "api": "requests",
        "name": "StartStopRecording",
        "category": "recording",
        "since": "0.3",
        "names": [
          {
            "name": "",
            "description": "StartStopRecording"
          }
        ],
        "categories": [
          {
            "name": "",
            "description": "recording"
          }
        ],
        "sinces": [
          {
            "name": "",
            "description": "0.3"
          }
        ],
        "heading": {
          "level": 2,
          "text": "StartStopRecording"
        },
        "lead": "",
        "type": "class",
        "examples": []
      },
      {
        "subheads": [],
        "description": "Start recording.\nWill return an `error` if recording is already active.",
        "api": "requests",
        "name": "StartRecording",
        "category": "recording",
        "since": "4.1.0",
        "names": [
          {
            "name": "",
            "description": "StartRecording"
          }
        ],
        "categories": [
          {
            "name": "",
            "description": "recording"
          }
        ],
        "sinces": [
          {
            "name": "",
            "description": "4.1.0"
          }
        ],
        "heading": {
          "level": 2,
          "text": "StartRecording"
        },
        "lead": "",
        "type": "class",
        "examples": []
      },
      {
        "subheads": [],
        "description": "Stop recording.\nWill return an `error` if recording is not active.",
        "api": "requests",
        "name": "StopRecording",
        "category": "recording",
        "since": "4.1.0",
        "names": [
          {
            "name": "",
            "description": "StopRecording"
          }
        ],
        "categories": [
          {
            "name": "",
            "description": "recording"
          }
        ],
        "sinces": [
          {
            "name": "",
            "description": "4.1.0"
          }
        ],
        "heading": {
          "level": 2,
          "text": "StopRecording"
        },
        "lead": "",
        "type": "class",
        "examples": []
      },
      {
        "subheads": [],
        "description": "\n\nPlease note: if `SetRecordingFolder` is called while a recording is\nin progress, the change won't be applied immediately and will be\neffective on the next recording.",
        "param": "{String} `rec-folder` Path of the recording folder.",
        "api": "requests",
        "name": "SetRecordingFolder",
        "category": "recording",
        "since": "4.1.0",
        "params": [
          {
            "type": "String",
            "name": "rec-folder",
            "description": "Path of the recording folder."
          }
        ],
        "names": [
          {
            "name": "",
            "description": "SetRecordingFolder"
          }
        ],
        "categories": [
          {
            "name": "",
            "description": "recording"
          }
        ],
        "sinces": [
          {
            "name": "",
            "description": "4.1.0"
          }
        ],
        "heading": {
          "level": 2,
          "text": "SetRecordingFolder"
        },
        "lead": "In the current profile, sets the recording folder of the Simple and Advanced output modes to the specified value.",
        "type": "class",
        "examples": []
      },
      {
        "subheads": [],
        "description": "Get the path of  the current recording folder.",
        "return": "{String} `rec-folder` Path of the recording folder.",
        "api": "requests",
        "name": "GetRecordingFolder",
        "category": "recording",
        "since": "4.1.0",
        "returns": [
          {
            "type": "String",
            "name": "rec-folder",
            "description": "Path of the recording folder."
          }
        ],
        "names": [
          {
            "name": "",
            "description": "GetRecordingFolder"
          }
        ],
        "categories": [
          {
            "name": "",
            "description": "recording"
          }
        ],
        "sinces": [
          {
            "name": "",
            "description": "4.1.0"
          }
        ],
        "heading": {
          "level": 2,
          "text": "GetRecordingFolder"
        },
        "lead": "",
        "type": "class",
        "examples": []
      }
    ],
    "replay buffer": [
      {
        "subheads": [],
        "description": "Toggle the Replay Buffer on/off.",
        "api": "requests",
        "name": "StartStopReplayBuffer",
        "category": "replay buffer",
        "since": "4.2.0",
        "names": [
          {
            "name": "",
            "description": "StartStopReplayBuffer"
          }
        ],
        "categories": [
          {
            "name": "",
            "description": "replay buffer"
          }
        ],
        "sinces": [
          {
            "name": "",
            "description": "4.2.0"
          }
        ],
        "heading": {
          "level": 2,
          "text": "StartStopReplayBuffer"
        },
        "lead": "",
        "type": "class",
        "examples": []
      },
      {
        "subheads": [],
        "description": "Start recording into the Replay Buffer.\nWill return an `error` if the Replay Buffer is already active or if the\n\"Save Replay Buffer\" hotkey is not set in OBS' settings.\nSetting this hotkey is mandatory, even when triggering saves only\nthrough obs-websocket.",
        "api": "requests",
        "name": "StartReplayBuffer",
        "category": "replay buffer",
        "since": "4.2.0",
        "names": [
          {
            "name": "",
            "description": "StartReplayBuffer"
          }
        ],
        "categories": [
          {
            "name": "",
            "description": "replay buffer"
          }
        ],
        "sinces": [
          {
            "name": "",
            "description": "4.2.0"
          }
        ],
        "heading": {
          "level": 2,
          "text": "StartReplayBuffer"
        },
        "lead": "",
        "type": "class",
        "examples": []
      },
      {
        "subheads": [],
        "description": "Stop recording into the Replay Buffer.\nWill return an `error` if the Replay Buffer is not active.",
        "api": "requests",
        "name": "StopReplayBuffer",
        "category": "replay buffer",
        "since": "4.2.0",
        "names": [
          {
            "name": "",
            "description": "StopReplayBuffer"
          }
        ],
        "categories": [
          {
            "name": "",
            "description": "replay buffer"
          }
        ],
        "sinces": [
          {
            "name": "",
            "description": "4.2.0"
          }
        ],
        "heading": {
          "level": 2,
          "text": "StopReplayBuffer"
        },
        "lead": "",
        "type": "class",
        "examples": []
      },
      {
        "subheads": [],
        "description": "Flush and save the contents of the Replay Buffer to disk. This is\nbasically the same as triggering the \"Save Replay Buffer\" hotkey.\nWill return an `error` if the Replay Buffer is not active.",
        "api": "requests",
        "name": "SaveReplayBuffer",
        "category": "replay buffer",
        "since": "4.2.0",
        "names": [
          {
            "name": "",
            "description": "SaveReplayBuffer"
          }
        ],
        "categories": [
          {
            "name": "",
            "description": "replay buffer"
          }
        ],
        "sinces": [
          {
            "name": "",
            "description": "4.2.0"
          }
        ],
        "heading": {
          "level": 2,
          "text": "SaveReplayBuffer"
        },
        "lead": "",
        "type": "class",
        "examples": []
      }
    ],
    "scene collections": [
      {
        "subheads": [],
        "description": "Change the active scene collection.",
        "param": "{String} `sc-name` Name of the desired scene collection.",
        "api": "requests",
        "name": "SetCurrentSceneCollection",
        "category": "scene collections",
        "since": "4.0.0",
        "params": [
          {
            "type": "String",
            "name": "sc-name",
            "description": "Name of the desired scene collection."
          }
        ],
        "names": [
          {
            "name": "",
            "description": "SetCurrentSceneCollection"
          }
        ],
        "categories": [
          {
            "name": "",
            "description": "scene collections"
          }
        ],
        "sinces": [
          {
            "name": "",
            "description": "4.0.0"
          }
        ],
        "heading": {
          "level": 2,
          "text": "SetCurrentSceneCollection"
        },
        "lead": "",
        "type": "class",
        "examples": []
      },
      {
        "subheads": [],
        "description": "Get the name of the current scene collection.",
        "return": "{String} `sc-name` Name of the currently active scene collection.",
        "api": "requests",
        "name": "GetCurrentSceneCollection",
        "category": "scene collections",
        "since": "4.0.0",
        "returns": [
          {
            "type": "String",
            "name": "sc-name",
            "description": "Name of the currently active scene collection."
          }
        ],
        "names": [
          {
            "name": "",
            "description": "GetCurrentSceneCollection"
          }
        ],
        "categories": [
          {
            "name": "",
            "description": "scene collections"
          }
        ],
        "sinces": [
          {
            "name": "",
            "description": "4.0.0"
          }
        ],
        "heading": {
          "level": 2,
          "text": "GetCurrentSceneCollection"
        },
        "lead": "",
        "type": "class",
        "examples": []
      },
      {
        "subheads": [],
        "description": "List available scene collections",
        "return": "{Array<String>} `scene-collections` Scene collections list",
        "api": "requests",
        "name": "ListSceneCollections",
        "category": "scene collections",
        "since": "4.0.0",
        "returns": [
          {
            "type": "Array<String>",
            "name": "scene-collections",
            "description": "Scene collections list"
          }
        ],
        "names": [
          {
            "name": "",
            "description": "ListSceneCollections"
          }
        ],
        "categories": [
          {
            "name": "",
            "description": "scene collections"
          }
        ],
        "sinces": [
          {
            "name": "",
            "description": "4.0.0"
          }
        ],
        "heading": {
          "level": 2,
          "text": "ListSceneCollections"
        },
        "lead": "",
        "type": "class",
        "examples": []
      }
    ],
    "scene items": [
      {
        "subheads": [],
        "description": "Gets the scene specific properties of the specified source item.\nCoordinates are relative to the item's parent (the scene or group it belongs to).",
        "param": [
          "{String (optional)} `scene-name` the name of the scene that the source item belongs to. Defaults to the current scene.",
          "{String} `item` The name of the source."
        ],
        "return": [
          "{String} `name` The name of the source.",
          "{int} `position.x` The x position of the source from the left.",
          "{int} `position.y` The y position of the source from the top.",
          "{int} `position.alignment` The point on the source that the item is manipulated from.",
          "{double} `rotation` The clockwise rotation of the item in degrees around the point of alignment.",
          "{double} `scale.x` The x-scale factor of the source.",
          "{double} `scale.y` The y-scale factor of the source.",
          "{int} `crop.top` The number of pixels cropped off the top of the source before scaling.",
          "{int} `crop.right` The number of pixels cropped off the right of the source before scaling.",
          "{int} `crop.bottom` The number of pixels cropped off the bottom of the source before scaling.",
          "{int} `crop.left` The number of pixels cropped off the left of the source before scaling.",
          "{bool} `visible` If the source is visible.",
          "{bool} `locked` If the source's transform is locked.",
          "{String} `bounds.type` Type of bounding box. Can be \"OBS_BOUNDS_STRETCH\", \"OBS_BOUNDS_SCALE_INNER\", \"OBS_BOUNDS_SCALE_OUTER\", \"OBS_BOUNDS_SCALE_TO_WIDTH\", \"OBS_BOUNDS_SCALE_TO_HEIGHT\", \"OBS_BOUNDS_MAX_ONLY\" or \"OBS_BOUNDS_NONE\".",
          "{int} `bounds.alignment` Alignment of the bounding box.",
          "{double} `bounds.x` Width of the bounding box.",
          "{double} `bounds.y` Height of the bounding box.",
          "{int} `sourceWidth` Base width (without scaling) of the source",
          "{int} `sourceHeight` Base source (without scaling) of the source",
          "{double} `width` Scene item width (base source width multiplied by the horizontal scaling factor)",
          "{double} `height` Scene item height (base source height multiplied by the vertical scaling factor)"
        ],
        "property": [
          "{String (optional)} `parentGroupName` Name of the item's parent (if this item belongs to a group)",
          "{Array<SceneItemTransform> (optional)} `groupChildren` List of children (if this item is a group)"
        ],
        "api": "requests",
        "name": "GetSceneItemProperties",
        "category": "scene items",
        "since": "4.3.0",
        "returns": [
          {
            "type": "String",
            "name": "name",
            "description": "The name of the source."
          },
          {
            "type": "int",
            "name": "position.x",
            "description": "The x position of the source from the left."
          },
          {
            "type": "int",
            "name": "position.y",
            "description": "The y position of the source from the top."
          },
          {
            "type": "int",
            "name": "position.alignment",
            "description": "The point on the source that the item is manipulated from."
          },
          {
            "type": "double",
            "name": "rotation",
            "description": "The clockwise rotation of the item in degrees around the point of alignment."
          },
          {
            "type": "double",
            "name": "scale.x",
            "description": "The x-scale factor of the source."
          },
          {
            "type": "double",
            "name": "scale.y",
            "description": "The y-scale factor of the source."
          },
          {
            "type": "int",
            "name": "crop.top",
            "description": "The number of pixels cropped off the top of the source before scaling."
          },
          {
            "type": "int",
            "name": "crop.right",
            "description": "The number of pixels cropped off the right of the source before scaling."
          },
          {
            "type": "int",
            "name": "crop.bottom",
            "description": "The number of pixels cropped off the bottom of the source before scaling."
          },
          {
            "type": "int",
            "name": "crop.left",
            "description": "The number of pixels cropped off the left of the source before scaling."
          },
          {
            "type": "bool",
            "name": "visible",
            "description": "If the source is visible."
          },
          {
            "type": "bool",
            "name": "locked",
            "description": "If the source's transform is locked."
          },
          {
            "type": "String",
            "name": "bounds.type",
            "description": "Type of bounding box. Can be \"OBS_BOUNDS_STRETCH\", \"OBS_BOUNDS_SCALE_INNER\", \"OBS_BOUNDS_SCALE_OUTER\", \"OBS_BOUNDS_SCALE_TO_WIDTH\", \"OBS_BOUNDS_SCALE_TO_HEIGHT\", \"OBS_BOUNDS_MAX_ONLY\" or \"OBS_BOUNDS_NONE\"."
          },
          {
            "type": "int",
            "name": "bounds.alignment",
            "description": "Alignment of the bounding box."
          },
          {
            "type": "double",
            "name": "bounds.x",
            "description": "Width of the bounding box."
          },
          {
            "type": "double",
            "name": "bounds.y",
            "description": "Height of the bounding box."
          },
          {
            "type": "int",
            "name": "sourceWidth",
            "description": "Base width (without scaling) of the source"
          },
          {
            "type": "int",
            "name": "sourceHeight",
            "description": "Base source (without scaling) of the source"
          },
          {
            "type": "double",
            "name": "width",
            "description": "Scene item width (base source width multiplied by the horizontal scaling factor)"
          },
          {
            "type": "double",
            "name": "height",
            "description": "Scene item height (base source height multiplied by the vertical scaling factor)"
          }
        ],
        "params": [
          {
            "type": "String (optional)",
            "name": "scene-name",
            "description": "the name of the scene that the source item belongs to. Defaults to the current scene."
          },
          {
            "type": "String",
            "name": "item",
            "description": "The name of the source."
          }
        ],
        "properties": [
          {
            "type": "String (optional)",
            "name": "parentGroupName",
            "description": "Name of the item's parent (if this item belongs to a group)"
          },
          {
            "type": "Array<SceneItemTransform> (optional)",
            "name": "groupChildren",
            "description": "List of children (if this item is a group)"
          }
        ],
        "names": [
          {
            "name": "",
            "description": "GetSceneItemProperties"
          }
        ],
        "categories": [
          {
            "name": "",
            "description": "scene items"
          }
        ],
        "sinces": [
          {
            "name": "",
            "description": "4.3.0"
          }
        ],
        "heading": {
          "level": 2,
          "text": "GetSceneItemProperties"
        },
        "lead": "",
        "type": "class",
        "examples": []
      },
      {
        "subheads": [],
        "description": "Sets the scene specific properties of a source. Unspecified properties will remain unchanged.\nCoordinates are relative to the item's parent (the scene or group it belongs to).",
        "param": [
          "{String (optional)} `scene-name` the name of the scene that the source item belongs to. Defaults to the current scene.",
          "{String} `item` The name of the source.",
          "{int (optional)} `position.x` The new x position of the source.",
          "{int (optional)} `position.y` The new y position of the source.",
          "{int (optional)} `position.alignment` The new alignment of the source.",
          "{double (optional)} `rotation` The new clockwise rotation of the item in degrees.",
          "{double (optional)} `scale.x` The new x scale of the item.",
          "{double (optional)} `scale.y` The new y scale of the item.",
          "{int (optional)} `crop.top` The new amount of pixels cropped off the top of the source before scaling.",
          "{int (optional)} `crop.bottom` The new amount of pixels cropped off the bottom of the source before scaling.",
          "{int (optional)} `crop.left` The new amount of pixels cropped off the left of the source before scaling.",
          "{int (optional)} `crop.right` The new amount of pixels cropped off the right of the source before scaling.",
          "{bool (optional)} `visible` The new visibility of the source. 'true' shows source, 'false' hides source.",
          "{bool (optional)} `locked` The new locked status of the source. 'true' keeps it in its current position, 'false' allows movement.",
          "{String (optional)} `bounds.type` The new bounds type of the source. Can be \"OBS_BOUNDS_STRETCH\", \"OBS_BOUNDS_SCALE_INNER\", \"OBS_BOUNDS_SCALE_OUTER\", \"OBS_BOUNDS_SCALE_TO_WIDTH\", \"OBS_BOUNDS_SCALE_TO_HEIGHT\", \"OBS_BOUNDS_MAX_ONLY\" or \"OBS_BOUNDS_NONE\".",
          "{int (optional)} `bounds.alignment` The new alignment of the bounding box. (0-2, 4-6, 8-10)",
          "{double (optional)} `bounds.x` The new width of the bounding box.",
          "{double (optional)} `bounds.y` The new height of the bounding box."
        ],
        "api": "requests",
        "name": "SetSceneItemProperties",
        "category": "scene items",
        "since": "4.3.0",
        "params": [
          {
            "type": "String (optional)",
            "name": "scene-name",
            "description": "the name of the scene that the source item belongs to. Defaults to the current scene."
          },
          {
            "type": "String",
            "name": "item",
            "description": "The name of the source."
          },
          {
            "type": "int (optional)",
            "name": "position.x",
            "description": "The new x position of the source."
          },
          {
            "type": "int (optional)",
            "name": "position.y",
            "description": "The new y position of the source."
          },
          {
            "type": "int (optional)",
            "name": "position.alignment",
            "description": "The new alignment of the source."
          },
          {
            "type": "double (optional)",
            "name": "rotation",
            "description": "The new clockwise rotation of the item in degrees."
          },
          {
            "type": "double (optional)",
            "name": "scale.x",
            "description": "The new x scale of the item."
          },
          {
            "type": "double (optional)",
            "name": "scale.y",
            "description": "The new y scale of the item."
          },
          {
            "type": "int (optional)",
            "name": "crop.top",
            "description": "The new amount of pixels cropped off the top of the source before scaling."
          },
          {
            "type": "int (optional)",
            "name": "crop.bottom",
            "description": "The new amount of pixels cropped off the bottom of the source before scaling."
          },
          {
            "type": "int (optional)",
            "name": "crop.left",
            "description": "The new amount of pixels cropped off the left of the source before scaling."
          },
          {
            "type": "int (optional)",
            "name": "crop.right",
            "description": "The new amount of pixels cropped off the right of the source before scaling."
          },
          {
            "type": "bool (optional)",
            "name": "visible",
            "description": "The new visibility of the source. 'true' shows source, 'false' hides source."
          },
          {
            "type": "bool (optional)",
            "name": "locked",
            "description": "The new locked status of the source. 'true' keeps it in its current position, 'false' allows movement."
          },
          {
            "type": "String (optional)",
            "name": "bounds.type",
            "description": "The new bounds type of the source. Can be \"OBS_BOUNDS_STRETCH\", \"OBS_BOUNDS_SCALE_INNER\", \"OBS_BOUNDS_SCALE_OUTER\", \"OBS_BOUNDS_SCALE_TO_WIDTH\", \"OBS_BOUNDS_SCALE_TO_HEIGHT\", \"OBS_BOUNDS_MAX_ONLY\" or \"OBS_BOUNDS_NONE\"."
          },
          {
            "type": "int (optional)",
            "name": "bounds.alignment",
            "description": "The new alignment of the bounding box. (0-2, 4-6, 8-10)"
          },
          {
            "type": "double (optional)",
            "name": "bounds.x",
            "description": "The new width of the bounding box."
          },
          {
            "type": "double (optional)",
            "name": "bounds.y",
            "description": "The new height of the bounding box."
          }
        ],
        "names": [
          {
            "name": "",
            "description": "SetSceneItemProperties"
          }
        ],
        "categories": [
          {
            "name": "",
            "description": "scene items"
          }
        ],
        "sinces": [
          {
            "name": "",
            "description": "4.3.0"
          }
        ],
        "heading": {
          "level": 2,
          "text": "SetSceneItemProperties"
        },
        "lead": "",
        "type": "class",
        "examples": []
      },
      {
        "subheads": [],
        "description": "Reset a scene item.",
        "param": [
          "{String (optional)} `scene-name` Name of the scene the source belongs to. Defaults to the current scene.",
          "{String} `item` Name of the source item."
        ],
        "api": "requests",
        "name": "ResetSceneItem",
        "category": "scene items",
        "since": "4.2.0",
        "params": [
          {
            "type": "String (optional)",
            "name": "scene-name",
            "description": "Name of the scene the source belongs to. Defaults to the current scene."
          },
          {
            "type": "String",
            "name": "item",
            "description": "Name of the source item."
          }
        ],
        "names": [
          {
            "name": "",
            "description": "ResetSceneItem"
          }
        ],
        "categories": [
          {
            "name": "",
            "description": "scene items"
          }
        ],
        "sinces": [
          {
            "name": "",
            "description": "4.2.0"
          }
        ],
        "heading": {
          "level": 2,
          "text": "ResetSceneItem"
        },
        "lead": "",
        "type": "class",
        "examples": []
      },
      {
        "subheads": [],
        "description": "Show or hide a specified source item in a specified scene.",
        "param": [
          "{String} `source` Scene item name in the specified scene.",
          "{boolean} `render` true = shown ; false = hidden",
          "{String (optional)} `scene-name` Name of the scene where the source resides. Defaults to the currently active scene."
        ],
        "api": "requests",
        "name": "SetSceneItemRender",
        "category": "scene items",
        "since": "0.3",
        "deprecated": "Since 4.3.0. Prefer the use of SetSceneItemProperties.",
        "params": [
          {
            "type": "String",
            "name": "source",
            "description": "Scene item name in the specified scene."
          },
          {
            "type": "boolean",
            "name": "render",
            "description": "true = shown ; false = hidden"
          },
          {
            "type": "String (optional)",
            "name": "scene-name",
            "description": "Name of the scene where the source resides. Defaults to the currently active scene."
          }
        ],
        "names": [
          {
            "name": "",
            "description": "SetSceneItemRender"
          }
        ],
        "categories": [
          {
            "name": "",
            "description": "scene items"
          }
        ],
        "sinces": [
          {
            "name": "",
            "description": "0.3"
          }
        ],
        "deprecateds": [
          {
            "name": "",
            "description": "Since 4.3.0. Prefer the use of SetSceneItemProperties."
          }
        ],
        "heading": {
          "level": 2,
          "text": "SetSceneItemRender"
        },
        "lead": "",
        "type": "class",
        "examples": []
      },
      {
        "subheads": [],
        "description": "Sets the coordinates of a specified source item.",
        "param": [
          "{String (optional)} `scene-name` The name of the scene that the source item belongs to. Defaults to the current scene.",
          "{String} `item` The name of the source item.",
          "{double} `x` X coordinate.",
          "{double} `y` Y coordinate."
        ],
        "api": "requests",
        "name": "SetSceneItemPosition",
        "category": "scene items",
        "since": "4.0.0",
        "deprecated": "Since 4.3.0. Prefer the use of SetSceneItemProperties.",
        "params": [
          {
            "type": "String (optional)",
            "name": "scene-name",
            "description": "The name of the scene that the source item belongs to. Defaults to the current scene."
          },
          {
            "type": "String",
            "name": "item",
            "description": "The name of the source item."
          },
          {
            "type": "double",
            "name": "x",
            "description": "X coordinate."
          },
          {
            "type": "double",
            "name": "y",
            "description": "Y coordinate."
          }
        ],
        "names": [
          {
            "name": "",
            "description": "SetSceneItemPosition"
          }
        ],
        "categories": [
          {
            "name": "",
            "description": "scene items"
          }
        ],
        "sinces": [
          {
            "name": "",
            "description": "4.0.0"
          }
        ],
        "deprecateds": [
          {
            "name": "",
            "description": "Since 4.3.0. Prefer the use of SetSceneItemProperties."
          }
        ],
        "heading": {
          "level": 2,
          "text": "SetSceneItemPosition"
        },
        "lead": "",
        "type": "class",
        "examples": []
      },
      {
        "subheads": [],
        "description": "Set the transform of the specified source item.",
        "param": [
          "{String (optional)} `scene-name` The name of the scene that the source item belongs to. Defaults to the current scene.",
          "{String} `item` The name of the source item.",
          "{double} `x-scale` Width scale factor.",
          "{double} `y-scale` Height scale factor.",
          "{double} `rotation` Source item rotation (in degrees)."
        ],
        "api": "requests",
        "name": "SetSceneItemTransform",
        "category": "scene items",
        "since": "4.0.0",
        "deprecated": "Since 4.3.0. Prefer the use of SetSceneItemProperties.",
        "params": [
          {
            "type": "String (optional)",
            "name": "scene-name",
            "description": "The name of the scene that the source item belongs to. Defaults to the current scene."
          },
          {
            "type": "String",
            "name": "item",
            "description": "The name of the source item."
          },
          {
            "type": "double",
            "name": "x-scale",
            "description": "Width scale factor."
          },
          {
            "type": "double",
            "name": "y-scale",
            "description": "Height scale factor."
          },
          {
            "type": "double",
            "name": "rotation",
            "description": "Source item rotation (in degrees)."
          }
        ],
        "names": [
          {
            "name": "",
            "description": "SetSceneItemTransform"
          }
        ],
        "categories": [
          {
            "name": "",
            "description": "scene items"
          }
        ],
        "sinces": [
          {
            "name": "",
            "description": "4.0.0"
          }
        ],
        "deprecateds": [
          {
            "name": "",
            "description": "Since 4.3.0. Prefer the use of SetSceneItemProperties."
          }
        ],
        "heading": {
          "level": 2,
          "text": "SetSceneItemTransform"
        },
        "lead": "",
        "type": "class",
        "examples": []
      },
      {
        "subheads": [],
        "description": "Sets the crop coordinates of the specified source item.",
        "param": [
          "{String (optional)} `scene-name` the name of the scene that the source item belongs to. Defaults to the current scene.",
          "{String} `item` The name of the source.",
          "{int} `top` Pixel position of the top of the source item.",
          "{int} `bottom` Pixel position of the bottom of the source item.",
          "{int} `left` Pixel position of the left of the source item.",
          "{int} `right` Pixel position of the right of the source item."
        ],
        "api": "requests",
        "name": "SetSceneItemCrop",
        "category": "scene items",
        "since": "4.1.0",
        "deprecated": "Since 4.3.0. Prefer the use of SetSceneItemProperties.",
        "params": [
          {
            "type": "String (optional)",
            "name": "scene-name",
            "description": "the name of the scene that the source item belongs to. Defaults to the current scene."
          },
          {
            "type": "String",
            "name": "item",
            "description": "The name of the source."
          },
          {
            "type": "int",
            "name": "top",
            "description": "Pixel position of the top of the source item."
          },
          {
            "type": "int",
            "name": "bottom",
            "description": "Pixel position of the bottom of the source item."
          },
          {
            "type": "int",
            "name": "left",
            "description": "Pixel position of the left of the source item."
          },
          {
            "type": "int",
            "name": "right",
            "description": "Pixel position of the right of the source item."
          }
        ],
        "names": [
          {
            "name": "",
            "description": "SetSceneItemCrop"
          }
        ],
        "categories": [
          {
            "name": "",
            "description": "scene items"
          }
        ],
        "sinces": [
          {
            "name": "",
            "description": "4.1.0"
          }
        ],
        "deprecateds": [
          {
            "name": "",
            "description": "Since 4.3.0. Prefer the use of SetSceneItemProperties."
          }
        ],
        "heading": {
          "level": 2,
          "text": "SetSceneItemCrop"
        },
        "lead": "",
        "type": "class",
        "examples": []
      },
      {
        "subheads": [],
        "description": "Deletes a scene item.",
        "param": [
          "{String (optional)} `scene` Name of the scene the source belongs to. Defaults to the current scene.",
          "{Object} `item` item to delete (required)",
          "{String} `item.name` name of the scene item (prefer `id`, including both is acceptable).",
          "{int} `item.id` id of the scene item."
        ],
        "api": "requests",
        "name": "DeleteSceneItem",
        "category": "scene items",
        "since": "4.5.0",
        "params": [
          {
            "type": "String (optional)",
            "name": "scene",
            "description": "Name of the scene the source belongs to. Defaults to the current scene."
          },
          {
            "type": "Object",
            "name": "item",
            "description": "item to delete (required)"
          },
          {
            "type": "String",
            "name": "item.name",
            "description": "name of the scene item (prefer `id`, including both is acceptable)."
          },
          {
            "type": "int",
            "name": "item.id",
            "description": "id of the scene item."
          }
        ],
        "names": [
          {
            "name": "",
            "description": "DeleteSceneItem"
          }
        ],
        "categories": [
          {
            "name": "",
            "description": "scene items"
          }
        ],
        "sinces": [
          {
            "name": "",
            "description": "4.5.0"
          }
        ],
        "heading": {
          "level": 2,
          "text": "DeleteSceneItem"
        },
        "lead": "",
        "type": "class",
        "examples": []
      },
      {
        "subheads": [],
        "description": "Duplicates a scene item.",
        "param": [
          "{String (optional)} `fromScene` Name of the scene to copy the item from. Defaults to the current scene.",
          "{String (optional)} `toScene` Name of the scene to create the item in. Defaults to the current scene.",
          "{Object} `item` item to duplicate (required)",
          "{String} `item.name` name of the scene item (prefer `id`, including both is acceptable).",
          "{int} `item.id` id of the scene item."
        ],
        "return": [
          "{String} `scene` Name of the scene where the new item was created",
          "{Object} `item` New item info",
          "{int} `item.id` New item ID",
          "{String} `item.name` New item name"
        ],
        "api": "requests",
        "name": "DuplicateSceneItem",
        "category": "scene items",
        "since": "4.5.0",
        "returns": [
          {
            "type": "String",
            "name": "scene",
            "description": "Name of the scene where the new item was created"
          },
          {
            "type": "Object",
            "name": "item",
            "description": "New item info"
          },
          {
            "type": "int",
            "name": "item.id",
            "description": "New item ID"
          },
          {
            "type": "String",
            "name": "item.name",
            "description": "New item name"
          }
        ],
        "params": [
          {
            "type": "String (optional)",
            "name": "fromScene",
            "description": "Name of the scene to copy the item from. Defaults to the current scene."
          },
          {
            "type": "String (optional)",
            "name": "toScene",
            "description": "Name of the scene to create the item in. Defaults to the current scene."
          },
          {
            "type": "Object",
            "name": "item",
            "description": "item to duplicate (required)"
          },
          {
            "type": "String",
            "name": "item.name",
            "description": "name of the scene item (prefer `id`, including both is acceptable)."
          },
          {
            "type": "int",
            "name": "item.id",
            "description": "id of the scene item."
          }
        ],
        "names": [
          {
            "name": "",
            "description": "DuplicateSceneItem"
          }
        ],
        "categories": [
          {
            "name": "",
            "description": "scene items"
          }
        ],
        "sinces": [
          {
            "name": "",
            "description": "4.5.0"
          }
        ],
        "heading": {
          "level": 2,
          "text": "DuplicateSceneItem"
        },
        "lead": "",
        "type": "class",
        "examples": []
      }
    ],
    "scenes": [
      {
        "subheads": [],
        "description": "Switch to the specified scene.",
        "param": "{String} `scene-name` Name of the scene to switch to.",
        "api": "requests",
        "name": "SetCurrentScene",
        "category": "scenes",
        "since": "0.3",
        "params": [
          {
            "type": "String",
            "name": "scene-name",
            "description": "Name of the scene to switch to."
          }
        ],
        "names": [
          {
            "name": "",
            "description": "SetCurrentScene"
          }
        ],
        "categories": [
          {
            "name": "",
            "description": "scenes"
          }
        ],
        "sinces": [
          {
            "name": "",
            "description": "0.3"
          }
        ],
        "heading": {
          "level": 2,
          "text": "SetCurrentScene"
        },
        "lead": "",
        "type": "class",
        "examples": []
      },
      {
        "subheads": [],
        "description": "Get the current scene's name and source items.",
        "return": [
          "{String} `name` Name of the currently active scene.",
          "{Array<SceneItem>} `sources` Ordered list of the current scene's source items."
        ],
        "api": "requests",
        "name": "GetCurrentScene",
        "category": "scenes",
        "since": "0.3",
        "returns": [
          {
            "type": "String",
            "name": "name",
            "description": "Name of the currently active scene."
          },
          {
            "type": "Array<SceneItem>",
            "name": "sources",
            "description": "Ordered list of the current scene's source items."
          }
        ],
        "names": [
          {
            "name": "",
            "description": "GetCurrentScene"
          }
        ],
        "categories": [
          {
            "name": "",
            "description": "scenes"
          }
        ],
        "sinces": [
          {
            "name": "",
            "description": "0.3"
          }
        ],
        "heading": {
          "level": 2,
          "text": "GetCurrentScene"
        },
        "lead": "",
        "type": "class",
        "examples": []
      },
      {
        "subheads": [],
        "description": "Get a list of scenes in the currently active profile.",
        "return": [
          "{String} `current-scene` Name of the currently active scene.",
          "{Array<Scene>} `scenes` Ordered list of the current profile's scenes (See `[GetCurrentScene](#getcurrentscene)` for more information)."
        ],
        "api": "requests",
        "name": "GetSceneList",
        "category": "scenes",
        "since": "0.3",
        "returns": [
          {
            "type": "String",
            "name": "current-scene",
            "description": "Name of the currently active scene."
          },
          {
            "type": "Array<Scene>",
            "name": "scenes",
            "description": "Ordered list of the current profile's scenes (See `[GetCurrentScene](#getcurrentscene)` for more information)."
          }
        ],
        "names": [
          {
            "name": "",
            "description": "GetSceneList"
          }
        ],
        "categories": [
          {
            "name": "",
            "description": "scenes"
          }
        ],
        "sinces": [
          {
            "name": "",
            "description": "0.3"
          }
        ],
        "heading": {
          "level": 2,
          "text": "GetSceneList"
        },
        "lead": "",
        "type": "class",
        "examples": []
      },
      {
        "subheads": [],
        "description": "Changes the order of scene items in the requested scene.",
        "param": [
          "{String (optional)} `scene` Name of the scene to reorder (defaults to current).",
          "{Array<Scene>} `items` Ordered list of objects with name and/or id specified. Id preferred due to uniqueness per scene",
          "{int (optional)} `items[].id` Id of a specific scene item. Unique on a scene by scene basis.",
          "{String (optional)} `items[].name` Name of a scene item. Sufficiently unique if no scene items share sources within the scene."
        ],
        "api": "requests",
        "name": "ReorderSceneItems",
        "category": "scenes",
        "since": "4.5.0",
        "params": [
          {
            "type": "String (optional)",
            "name": "scene",
            "description": "Name of the scene to reorder (defaults to current)."
          },
          {
            "type": "Array<Scene>",
            "name": "items",
            "description": "Ordered list of objects with name and/or id specified. Id preferred due to uniqueness per scene"
          },
          {
            "type": "int (optional)",
            "name": "items[].id",
            "description": "Id of a specific scene item. Unique on a scene by scene basis."
          },
          {
            "type": "String (optional)",
            "name": "items[].name",
            "description": "Name of a scene item. Sufficiently unique if no scene items share sources within the scene."
          }
        ],
        "names": [
          {
            "name": "",
            "description": "ReorderSceneItems"
          }
        ],
        "categories": [
          {
            "name": "",
            "description": "scenes"
          }
        ],
        "sinces": [
          {
            "name": "",
            "description": "4.5.0"
          }
        ],
        "heading": {
          "level": 2,
          "text": "ReorderSceneItems"
        },
        "lead": "",
        "type": "class",
        "examples": []
      }
    ],
    "sources": [
      {
        "subheads": [],
        "description": "List all sources available in the running OBS instance",
        "return": [
          "{Array<Object>} `sources` Array of sources",
          "{String} `sources.*.name` Unique source name",
          "{String} `sources.*.typeId` Non-unique source internal type (a.k.a type id)",
          "{String} `sources.*.type` Source type. Value is one of the following: \"input\", \"filter\", \"transition\", \"scene\" or \"unknown\""
        ],
        "api": "requests",
        "name": "GetSourcesList",
        "category": "sources",
        "since": "4.3.0",
        "returns": [
          {
            "type": "Array<Object>",
            "name": "sources",
            "description": "Array of sources"
          },
          {
            "type": "String",
            "name": "sources.*.name",
            "description": "Unique source name"
          },
          {
            "type": "String",
            "name": "sources.*.typeId",
            "description": "Non-unique source internal type (a.k.a type id)"
          },
          {
            "type": "String",
            "name": "sources.*.type",
            "description": "Source type. Value is one of the following: \"input\", \"filter\", \"transition\", \"scene\" or \"unknown\""
          }
        ],
        "names": [
          {
            "name": "",
            "description": "GetSourcesList"
          }
        ],
        "categories": [
          {
            "name": "",
            "description": "sources"
          }
        ],
        "sinces": [
          {
            "name": "",
            "description": "4.3.0"
          }
        ],
        "heading": {
          "level": 2,
          "text": "GetSourcesList"
        },
        "lead": "",
        "type": "class",
        "examples": []
      },
      {
        "subheads": [],
        "description": "Get a list of all available sources types",
        "return": [
          "{Array<Object>} `ids` Array of source types",
          "{String} `ids.*.typeId` Non-unique internal source type ID",
          "{String} `ids.*.displayName` Display name of the source type",
          "{String} `ids.*.type` Type. Value is one of the following: \"input\", \"filter\", \"transition\" or \"other\"",
          "{Object} `ids.*.defaultSettings` Default settings of this source type",
          "{Object} `ids.*.caps` Source type capabilities",
          "{Boolean} `ids.*.caps.isAsync` True if source of this type provide frames asynchronously",
          "{Boolean} `ids.*.caps.hasVideo` True if sources of this type provide video",
          "{Boolean} `ids.*.caps.hasAudio` True if sources of this type provide audio",
          "{Boolean} `ids.*.caps.canInteract` True if interaction with this sources of this type is possible",
          "{Boolean} `ids.*.caps.isComposite` True if sources of this type composite one or more sub-sources",
          "{Boolean} `ids.*.caps.doNotDuplicate` True if sources of this type should not be fully duplicated",
          "{Boolean} `ids.*.caps.doNotSelfMonitor` True if sources of this type may cause a feedback loop if it's audio is monitored and shouldn't be"
        ],
        "api": "requests",
        "name": "GetSourceTypesList",
        "category": "sources",
        "since": "4.3.0",
        "returns": [
          {
            "type": "Array<Object>",
            "name": "ids",
            "description": "Array of source types"
          },
          {
            "type": "String",
            "name": "ids.*.typeId",
            "description": "Non-unique internal source type ID"
          },
          {
            "type": "String",
            "name": "ids.*.displayName",
            "description": "Display name of the source type"
          },
          {
            "type": "String",
            "name": "ids.*.type",
            "description": "Type. Value is one of the following: \"input\", \"filter\", \"transition\" or \"other\""
          },
          {
            "type": "Object",
            "name": "ids.*.defaultSettings",
            "description": "Default settings of this source type"
          },
          {
            "type": "Object",
            "name": "ids.*.caps",
            "description": "Source type capabilities"
          },
          {
            "type": "Boolean",
            "name": "ids.*.caps.isAsync",
            "description": "True if source of this type provide frames asynchronously"
          },
          {
            "type": "Boolean",
            "name": "ids.*.caps.hasVideo",
            "description": "True if sources of this type provide video"
          },
          {
            "type": "Boolean",
            "name": "ids.*.caps.hasAudio",
            "description": "True if sources of this type provide audio"
          },
          {
            "type": "Boolean",
            "name": "ids.*.caps.canInteract",
            "description": "True if interaction with this sources of this type is possible"
          },
          {
            "type": "Boolean",
            "name": "ids.*.caps.isComposite",
            "description": "True if sources of this type composite one or more sub-sources"
          },
          {
            "type": "Boolean",
            "name": "ids.*.caps.doNotDuplicate",
            "description": "True if sources of this type should not be fully duplicated"
          },
          {
            "type": "Boolean",
            "name": "ids.*.caps.doNotSelfMonitor",
            "description": "True if sources of this type may cause a feedback loop if it's audio is monitored and shouldn't be"
          }
        ],
        "names": [
          {
            "name": "",
            "description": "GetSourceTypesList"
          }
        ],
        "categories": [
          {
            "name": "",
            "description": "sources"
          }
        ],
        "sinces": [
          {
            "name": "",
            "description": "4.3.0"
          }
        ],
        "heading": {
          "level": 2,
          "text": "GetSourceTypesList"
        },
        "lead": "",
        "type": "class",
        "examples": []
      },
      {
        "subheads": [],
        "description": "Get the volume of the specified source.",
        "param": "{String} `source` Source name.",
        "return": [
          "{String} `name` Source name.",
          "{double} `volume` Volume of the source. Between `0.0` and `1.0`.",
          "{boolean} `muted` Indicates whether the source is muted."
        ],
        "api": "requests",
        "name": "GetVolume",
        "category": "sources",
        "since": "4.0.0",
        "returns": [
          {
            "type": "String",
            "name": "name",
            "description": "Source name."
          },
          {
            "type": "double",
            "name": "volume",
            "description": "Volume of the source. Between `0.0` and `1.0`."
          },
          {
            "type": "boolean",
            "name": "muted",
            "description": "Indicates whether the source is muted."
          }
        ],
        "params": [
          {
            "type": "String",
            "name": "source",
            "description": "Source name."
          }
        ],
        "names": [
          {
            "name": "",
            "description": "GetVolume"
          }
        ],
        "categories": [
          {
            "name": "",
            "description": "sources"
          }
        ],
        "sinces": [
          {
            "name": "",
            "description": "4.0.0"
          }
        ],
        "heading": {
          "level": 2,
          "text": "GetVolume"
        },
        "lead": "",
        "type": "class",
        "examples": []
      },
      {
        "subheads": [],
        "description": "Set the volume of the specified source.",
        "param": [
          "{String} `source` Source name.",
          "{double} `volume` Desired volume. Must be between `0.0` and `1.0`."
        ],
        "api": "requests",
        "name": "SetVolume",
        "category": "sources",
        "since": "4.0.0",
        "params": [
          {
            "type": "String",
            "name": "source",
            "description": "Source name."
          },
          {
            "type": "double",
            "name": "volume",
            "description": "Desired volume. Must be between `0.0` and `1.0`."
          }
        ],
        "names": [
          {
            "name": "",
            "description": "SetVolume"
          }
        ],
        "categories": [
          {
            "name": "",
            "description": "sources"
          }
        ],
        "sinces": [
          {
            "name": "",
            "description": "4.0.0"
          }
        ],
        "heading": {
          "level": 2,
          "text": "SetVolume"
        },
        "lead": "",
        "type": "class",
        "examples": []
      },
      {
        "subheads": [],
        "description": "Get the mute status of a specified source.",
        "param": "{String} `source` Source name.",
        "return": [
          "{String} `name` Source name.",
          "{boolean} `muted` Mute status of the source."
        ],
        "api": "requests",
        "name": "GetMute",
        "category": "sources",
        "since": "4.0.0",
        "returns": [
          {
            "type": "String",
            "name": "name",
            "description": "Source name."
          },
          {
            "type": "boolean",
            "name": "muted",
            "description": "Mute status of the source."
          }
        ],
        "params": [
          {
            "type": "String",
            "name": "source",
            "description": "Source name."
          }
        ],
        "names": [
          {
            "name": "",
            "description": "GetMute"
          }
        ],
        "categories": [
          {
            "name": "",
            "description": "sources"
          }
        ],
        "sinces": [
          {
            "name": "",
            "description": "4.0.0"
          }
        ],
        "heading": {
          "level": 2,
          "text": "GetMute"
        },
        "lead": "",
        "type": "class",
        "examples": []
      },
      {
        "subheads": [],
        "description": "Sets the mute status of a specified source.",
        "param": [
          "{String} `source` Source name.",
          "{boolean} `mute` Desired mute status."
        ],
        "api": "requests",
        "name": "SetMute",
        "category": "sources",
        "since": "4.0.0",
        "params": [
          {
            "type": "String",
            "name": "source",
            "description": "Source name."
          },
          {
            "type": "boolean",
            "name": "mute",
            "description": "Desired mute status."
          }
        ],
        "names": [
          {
            "name": "",
            "description": "SetMute"
          }
        ],
        "categories": [
          {
            "name": "",
            "description": "sources"
          }
        ],
        "sinces": [
          {
            "name": "",
            "description": "4.0.0"
          }
        ],
        "heading": {
          "level": 2,
          "text": "SetMute"
        },
        "lead": "",
        "type": "class",
        "examples": []
      },
      {
        "subheads": [],
        "description": "Inverts the mute status of a specified source.",
        "param": "{String} `source` Source name.",
        "api": "requests",
        "name": "ToggleMute",
        "category": "sources",
        "since": "4.0.0",
        "params": [
          {
            "type": "String",
            "name": "source",
            "description": "Source name."
          }
        ],
        "names": [
          {
            "name": "",
            "description": "ToggleMute"
          }
        ],
        "categories": [
          {
            "name": "",
            "description": "sources"
          }
        ],
        "sinces": [
          {
            "name": "",
            "description": "4.0.0"
          }
        ],
        "heading": {
          "level": 2,
          "text": "ToggleMute"
        },
        "lead": "",
        "type": "class",
        "examples": []
      },
      {
        "subheads": [],
        "description": "Set the audio sync offset of a specified source.",
        "param": [
          "{String} `source` Source name.",
          "{int} `offset` The desired audio sync offset (in nanoseconds)."
        ],
        "api": "requests",
        "name": "SetSyncOffset",
        "category": "sources",
        "since": "4.2.0",
        "params": [
          {
            "type": "String",
            "name": "source",
            "description": "Source name."
          },
          {
            "type": "int",
            "name": "offset",
            "description": "The desired audio sync offset (in nanoseconds)."
          }
        ],
        "names": [
          {
            "name": "",
            "description": "SetSyncOffset"
          }
        ],
        "categories": [
          {
            "name": "",
            "description": "sources"
          }
        ],
        "sinces": [
          {
            "name": "",
            "description": "4.2.0"
          }
        ],
        "heading": {
          "level": 2,
          "text": "SetSyncOffset"
        },
        "lead": "",
        "type": "class",
        "examples": []
      },
      {
        "subheads": [],
        "description": "Get the audio sync offset of a specified source.",
        "param": "{String} `source` Source name.",
        "return": [
          "{String} `name` Source name.",
          "{int} `offset` The audio sync offset (in nanoseconds)."
        ],
        "api": "requests",
        "name": "GetSyncOffset",
        "category": "sources",
        "since": "4.2.0",
        "returns": [
          {
            "type": "String",
            "name": "name",
            "description": "Source name."
          },
          {
            "type": "int",
            "name": "offset",
            "description": "The audio sync offset (in nanoseconds)."
          }
        ],
        "params": [
          {
            "type": "String",
            "name": "source",
            "description": "Source name."
          }
        ],
        "names": [
          {
            "name": "",
            "description": "GetSyncOffset"
          }
        ],
        "categories": [
          {
            "name": "",
            "description": "sources"
          }
        ],
        "sinces": [
          {
            "name": "",
            "description": "4.2.0"
          }
        ],
        "heading": {
          "level": 2,
          "text": "GetSyncOffset"
        },
        "lead": "",
        "type": "class",
        "examples": []
      },
      {
        "subheads": [],
        "description": "Get settings of the specified source",
        "param": [
          "{String} `sourceName` Source name.",
          "{String (optional)} `sourceType` Type of the specified source. Useful for type-checking if you expect a specific settings schema."
        ],
        "return": [
          "{String} `sourceName` Source name",
          "{String} `sourceType` Type of the specified source",
          "{Object} `sourceSettings` Source settings (varies between source types, may require some probing around)."
        ],
        "api": "requests",
        "name": "GetSourceSettings",
        "category": "sources",
        "since": "4.3.0",
        "returns": [
          {
            "type": "String",
            "name": "sourceName",
            "description": "Source name"
          },
          {
            "type": "String",
            "name": "sourceType",
            "description": "Type of the specified source"
          },
          {
            "type": "Object",
            "name": "sourceSettings",
            "description": "Source settings (varies between source types, may require some probing around)."
          }
        ],
        "params": [
          {
            "type": "String",
            "name": "sourceName",
            "description": "Source name."
          },
          {
            "type": "String (optional)",
            "name": "sourceType",
            "description": "Type of the specified source. Useful for type-checking if you expect a specific settings schema."
          }
        ],
        "names": [
          {
            "name": "",
            "description": "GetSourceSettings"
          }
        ],
        "categories": [
          {
            "name": "",
            "description": "sources"
          }
        ],
        "sinces": [
          {
            "name": "",
            "description": "4.3.0"
          }
        ],
        "heading": {
          "level": 2,
          "text": "GetSourceSettings"
        },
        "lead": "",
        "type": "class",
        "examples": []
      },
      {
        "subheads": [],
        "description": "Set settings of the specified source.",
        "param": [
          "{String} `sourceName` Source name.",
          "{String (optional)} `sourceType` Type of the specified source. Useful for type-checking to avoid settings a set of settings incompatible with the actual source's type.",
          "{Object} `sourceSettings` Source settings (varies between source types, may require some probing around)."
        ],
        "return": [
          "{String} `sourceName` Source name",
          "{String} `sourceType` Type of the specified source",
          "{Object} `sourceSettings` Updated source settings"
        ],
        "api": "requests",
        "name": "SetSourceSettings",
        "category": "sources",
        "since": "4.3.0",
        "returns": [
          {
            "type": "String",
            "name": "sourceName",
            "description": "Source name"
          },
          {
            "type": "String",
            "name": "sourceType",
            "description": "Type of the specified source"
          },
          {
            "type": "Object",
            "name": "sourceSettings",
            "description": "Updated source settings"
          }
        ],
        "params": [
          {
            "type": "String",
            "name": "sourceName",
            "description": "Source name."
          },
          {
            "type": "String (optional)",
            "name": "sourceType",
            "description": "Type of the specified source. Useful for type-checking to avoid settings a set of settings incompatible with the actual source's type."
          },
          {
            "type": "Object",
            "name": "sourceSettings",
            "description": "Source settings (varies between source types, may require some probing around)."
          }
        ],
        "names": [
          {
            "name": "",
            "description": "SetSourceSettings"
          }
        ],
        "categories": [
          {
            "name": "",
            "description": "sources"
          }
        ],
        "sinces": [
          {
            "name": "",
            "description": "4.3.0"
          }
        ],
        "heading": {
          "level": 2,
          "text": "SetSourceSettings"
        },
        "lead": "",
        "type": "class",
        "examples": []
      },
      {
        "subheads": [],
        "description": "Get the current properties of a Text GDI Plus source.",
        "param": "{String} `source` Source name.",
        "return": [
          "{String} `source` Source name.",
          "{String} `align` Text Alignment (\"left\", \"center\", \"right\").",
          "{int} `bk-color` Background color.",
          "{int} `bk-opacity` Background opacity (0-100).",
          "{boolean} `chatlog` Chat log.",
          "{int} `chatlog_lines` Chat log lines.",
          "{int} `color` Text color.",
          "{boolean} `extents` Extents wrap.",
          "{int} `extents_cx` Extents cx.",
          "{int} `extents_cy` Extents cy.",
          "{String} `file` File path name.",
          "{boolean} `read_from_file` Read text from the specified file.",
          "{Object} `font` Holds data for the font. Ex: `\"font\": { \"face\": \"Arial\", \"flags\": 0, \"size\": 150, \"style\": \"\" }`",
          "{String} `font.face` Font face.",
          "{int} `font.flags` Font text styling flag. `Bold=1, Italic=2, Bold Italic=3, Underline=5, Strikeout=8`",
          "{int} `font.size` Font text size.",
          "{String} `font.style` Font Style (unknown function).",
          "{boolean} `gradient` Gradient enabled.",
          "{int} `gradient_color` Gradient color.",
          "{float} `gradient_dir` Gradient direction.",
          "{int} `gradient_opacity` Gradient opacity (0-100).",
          "{boolean} `outline` Outline.",
          "{int} `outline_color` Outline color.",
          "{int} `outline_size` Outline size.",
          "{int} `outline_opacity` Outline opacity (0-100).",
          "{String} `text` Text content to be displayed.",
          "{String} `valign` Text vertical alignment (\"top\", \"center\", \"bottom\").",
          "{boolean} `vertical` Vertical text enabled."
        ],
        "api": "requests",
        "name": "GetTextGDIPlusProperties",
        "category": "sources",
        "since": "4.1.0",
        "returns": [
          {
            "type": "String",
            "name": "source",
            "description": "Source name."
          },
          {
            "type": "String",
            "name": "align",
            "description": "Text Alignment (\"left\", \"center\", \"right\")."
          },
          {
            "type": "int",
            "name": "bk-color",
            "description": "Background color."
          },
          {
            "type": "int",
            "name": "bk-opacity",
            "description": "Background opacity (0-100)."
          },
          {
            "type": "boolean",
            "name": "chatlog",
            "description": "Chat log."
          },
          {
            "type": "int",
            "name": "chatlog_lines",
            "description": "Chat log lines."
          },
          {
            "type": "int",
            "name": "color",
            "description": "Text color."
          },
          {
            "type": "boolean",
            "name": "extents",
            "description": "Extents wrap."
          },
          {
            "type": "int",
            "name": "extents_cx",
            "description": "Extents cx."
          },
          {
            "type": "int",
            "name": "extents_cy",
            "description": "Extents cy."
          },
          {
            "type": "String",
            "name": "file",
            "description": "File path name."
          },
          {
            "type": "boolean",
            "name": "read_from_file",
            "description": "Read text from the specified file."
          },
          {
            "type": "Object",
            "name": "font",
            "description": "Holds data for the font. Ex: `\"font\": { \"face\": \"Arial\", \"flags\": 0, \"size\": 150, \"style\": \"\" }`"
          },
          {
            "type": "String",
            "name": "font.face",
            "description": "Font face."
          },
          {
            "type": "int",
            "name": "font.flags",
            "description": "Font text styling flag. `Bold=1, Italic=2, Bold Italic=3, Underline=5, Strikeout=8`"
          },
          {
            "type": "int",
            "name": "font.size",
            "description": "Font text size."
          },
          {
            "type": "String",
            "name": "font.style",
            "description": "Font Style (unknown function)."
          },
          {
            "type": "boolean",
            "name": "gradient",
            "description": "Gradient enabled."
          },
          {
            "type": "int",
            "name": "gradient_color",
            "description": "Gradient color."
          },
          {
            "type": "float",
            "name": "gradient_dir",
            "description": "Gradient direction."
          },
          {
            "type": "int",
            "name": "gradient_opacity",
            "description": "Gradient opacity (0-100)."
          },
          {
            "type": "boolean",
            "name": "outline",
            "description": "Outline."
          },
          {
            "type": "int",
            "name": "outline_color",
            "description": "Outline color."
          },
          {
            "type": "int",
            "name": "outline_size",
            "description": "Outline size."
          },
          {
            "type": "int",
            "name": "outline_opacity",
            "description": "Outline opacity (0-100)."
          },
          {
            "type": "String",
            "name": "text",
            "description": "Text content to be displayed."
          },
          {
            "type": "String",
            "name": "valign",
            "description": "Text vertical alignment (\"top\", \"center\", \"bottom\")."
          },
          {
            "type": "boolean",
            "name": "vertical",
            "description": "Vertical text enabled."
          }
        ],
        "params": [
          {
            "type": "String",
            "name": "source",
            "description": "Source name."
          }
        ],
        "names": [
          {
            "name": "",
            "description": "GetTextGDIPlusProperties"
          }
        ],
        "categories": [
          {
            "name": "",
            "description": "sources"
          }
        ],
        "sinces": [
          {
            "name": "",
            "description": "4.1.0"
          }
        ],
        "heading": {
          "level": 2,
          "text": "GetTextGDIPlusProperties"
        },
        "lead": "",
        "type": "class",
        "examples": []
      },
      {
        "subheads": [],
        "description": "Set the current properties of a Text GDI Plus source.",
        "param": [
          "{String} `source` Name of the source.",
          "{String (optional)} `align` Text Alignment (\"left\", \"center\", \"right\").",
          "{int (optional)} `bk-color` Background color.",
          "{int (optional)} `bk-opacity` Background opacity (0-100).",
          "{boolean (optional)} `chatlog` Chat log.",
          "{int (optional)} `chatlog_lines` Chat log lines.",
          "{int (optional)} `color` Text color.",
          "{boolean (optional)} `extents` Extents wrap.",
          "{int (optional)} `extents_cx` Extents cx.",
          "{int (optional)} `extents_cy` Extents cy.",
          "{String (optional)} `file` File path name.",
          "{boolean (optional)} `read_from_file` Read text from the specified file.",
          "{Object (optional)} `font` Holds data for the font. Ex: `\"font\": { \"face\": \"Arial\", \"flags\": 0, \"size\": 150, \"style\": \"\" }`",
          "{String (optional)} `font.face` Font face.",
          "{int (optional)} `font.flags` Font text styling flag. `Bold=1, Italic=2, Bold Italic=3, Underline=5, Strikeout=8`",
          "{int (optional)} `font.size` Font text size.",
          "{String (optional)} `font.style` Font Style (unknown function).",
          "{boolean (optional)} `gradient` Gradient enabled.",
          "{int (optional)} `gradient_color` Gradient color.",
          "{float (optional)} `gradient_dir` Gradient direction.",
          "{int (optional)} `gradient_opacity` Gradient opacity (0-100).",
          "{boolean (optional)} `outline` Outline.",
          "{int (optional)} `outline_color` Outline color.",
          "{int (optional)} `outline_size` Outline size.",
          "{int (optional)} `outline_opacity` Outline opacity (0-100).",
          "{String (optional)} `text` Text content to be displayed.",
          "{String (optional)} `valign` Text vertical alignment (\"top\", \"center\", \"bottom\").",
          "{boolean (optional)} `vertical` Vertical text enabled.",
          "{boolean (optional)} `render` Visibility of the scene item."
        ],
        "api": "requests",
        "name": "SetTextGDIPlusProperties",
        "category": "sources",
        "since": "4.1.0",
        "params": [
          {
            "type": "String",
            "name": "source",
            "description": "Name of the source."
          },
          {
            "type": "String (optional)",
            "name": "align",
            "description": "Text Alignment (\"left\", \"center\", \"right\")."
          },
          {
            "type": "int (optional)",
            "name": "bk-color",
            "description": "Background color."
          },
          {
            "type": "int (optional)",
            "name": "bk-opacity",
            "description": "Background opacity (0-100)."
          },
          {
            "type": "boolean (optional)",
            "name": "chatlog",
            "description": "Chat log."
          },
          {
            "type": "int (optional)",
            "name": "chatlog_lines",
            "description": "Chat log lines."
          },
          {
            "type": "int (optional)",
            "name": "color",
            "description": "Text color."
          },
          {
            "type": "boolean (optional)",
            "name": "extents",
            "description": "Extents wrap."
          },
          {
            "type": "int (optional)",
            "name": "extents_cx",
            "description": "Extents cx."
          },
          {
            "type": "int (optional)",
            "name": "extents_cy",
            "description": "Extents cy."
          },
          {
            "type": "String (optional)",
            "name": "file",
            "description": "File path name."
          },
          {
            "type": "boolean (optional)",
            "name": "read_from_file",
            "description": "Read text from the specified file."
          },
          {
            "type": "Object (optional)",
            "name": "font",
            "description": "Holds data for the font. Ex: `\"font\": { \"face\": \"Arial\", \"flags\": 0, \"size\": 150, \"style\": \"\" }`"
          },
          {
            "type": "String (optional)",
            "name": "font.face",
            "description": "Font face."
          },
          {
            "type": "int (optional)",
            "name": "font.flags",
            "description": "Font text styling flag. `Bold=1, Italic=2, Bold Italic=3, Underline=5, Strikeout=8`"
          },
          {
            "type": "int (optional)",
            "name": "font.size",
            "description": "Font text size."
          },
          {
            "type": "String (optional)",
            "name": "font.style",
            "description": "Font Style (unknown function)."
          },
          {
            "type": "boolean (optional)",
            "name": "gradient",
            "description": "Gradient enabled."
          },
          {
            "type": "int (optional)",
            "name": "gradient_color",
            "description": "Gradient color."
          },
          {
            "type": "float (optional)",
            "name": "gradient_dir",
            "description": "Gradient direction."
          },
          {
            "type": "int (optional)",
            "name": "gradient_opacity",
            "description": "Gradient opacity (0-100)."
          },
          {
            "type": "boolean (optional)",
            "name": "outline",
            "description": "Outline."
          },
          {
            "type": "int (optional)",
            "name": "outline_color",
            "description": "Outline color."
          },
          {
            "type": "int (optional)",
            "name": "outline_size",
            "description": "Outline size."
          },
          {
            "type": "int (optional)",
            "name": "outline_opacity",
            "description": "Outline opacity (0-100)."
          },
          {
            "type": "String (optional)",
            "name": "text",
            "description": "Text content to be displayed."
          },
          {
            "type": "String (optional)",
            "name": "valign",
            "description": "Text vertical alignment (\"top\", \"center\", \"bottom\")."
          },
          {
            "type": "boolean (optional)",
            "name": "vertical",
            "description": "Vertical text enabled."
          },
          {
            "type": "boolean (optional)",
            "name": "render",
            "description": "Visibility of the scene item."
          }
        ],
        "names": [
          {
            "name": "",
            "description": "SetTextGDIPlusProperties"
          }
        ],
        "categories": [
          {
            "name": "",
            "description": "sources"
          }
        ],
        "sinces": [
          {
            "name": "",
            "description": "4.1.0"
          }
        ],
        "heading": {
          "level": 2,
          "text": "SetTextGDIPlusProperties"
        },
        "lead": "",
        "type": "class",
        "examples": []
      },
      {
        "subheads": [],
        "description": "Get the current properties of a Text Freetype 2 source.",
        "param": "{String} `source` Source name.",
        "return": [
          "{String} `source` Source name",
          "{int} `color1` Gradient top color.",
          "{int} `color2` Gradient bottom color.",
          "{int} `custom_width` Custom width (0 to disable).",
          "{boolean} `drop_shadow` Drop shadow.",
          "{Object} `font` Holds data for the font. Ex: `\"font\": { \"face\": \"Arial\", \"flags\": 0, \"size\": 150, \"style\": \"\" }`",
          "{String} `font.face` Font face.",
          "{int} `font.flags` Font text styling flag. `Bold=1, Italic=2, Bold Italic=3, Underline=5, Strikeout=8`",
          "{int} `font.size` Font text size.",
          "{String} `font.style` Font Style (unknown function).",
          "{boolean} `from_file` Read text from the specified file.",
          "{boolean} `log_mode` Chat log.",
          "{boolean} `outline` Outline.",
          "{String} `text` Text content to be displayed.",
          "{String} `text_file` File path.",
          "{boolean} `word_wrap` Word wrap."
        ],
        "api": "requests",
        "name": "GetTextFreetype2Properties",
        "category": "sources",
        "since": "4.5.0",
        "returns": [
          {
            "type": "String",
            "name": "source",
            "description": "Source name"
          },
          {
            "type": "int",
            "name": "color1",
            "description": "Gradient top color."
          },
          {
            "type": "int",
            "name": "color2",
            "description": "Gradient bottom color."
          },
          {
            "type": "int",
            "name": "custom_width",
            "description": "Custom width (0 to disable)."
          },
          {
            "type": "boolean",
            "name": "drop_shadow",
            "description": "Drop shadow."
          },
          {
            "type": "Object",
            "name": "font",
            "description": "Holds data for the font. Ex: `\"font\": { \"face\": \"Arial\", \"flags\": 0, \"size\": 150, \"style\": \"\" }`"
          },
          {
            "type": "String",
            "name": "font.face",
            "description": "Font face."
          },
          {
            "type": "int",
            "name": "font.flags",
            "description": "Font text styling flag. `Bold=1, Italic=2, Bold Italic=3, Underline=5, Strikeout=8`"
          },
          {
            "type": "int",
            "name": "font.size",
            "description": "Font text size."
          },
          {
            "type": "String",
            "name": "font.style",
            "description": "Font Style (unknown function)."
          },
          {
            "type": "boolean",
            "name": "from_file",
            "description": "Read text from the specified file."
          },
          {
            "type": "boolean",
            "name": "log_mode",
            "description": "Chat log."
          },
          {
            "type": "boolean",
            "name": "outline",
            "description": "Outline."
          },
          {
            "type": "String",
            "name": "text",
            "description": "Text content to be displayed."
          },
          {
            "type": "String",
            "name": "text_file",
            "description": "File path."
          },
          {
            "type": "boolean",
            "name": "word_wrap",
            "description": "Word wrap."
          }
        ],
        "params": [
          {
            "type": "String",
            "name": "source",
            "description": "Source name."
          }
        ],
        "names": [
          {
            "name": "",
            "description": "GetTextFreetype2Properties"
          }
        ],
        "categories": [
          {
            "name": "",
            "description": "sources"
          }
        ],
        "sinces": [
          {
            "name": "",
            "description": "4.5.0"
          }
        ],
        "heading": {
          "level": 2,
          "text": "GetTextFreetype2Properties"
        },
        "lead": "",
        "type": "class",
        "examples": []
      },
      {
        "subheads": [],
        "description": "Set the current properties of a Text Freetype 2 source.",
        "param": [
          "{String} `source` Source name.",
          "{int (optional)} `color1` Gradient top color.",
          "{int (optional)} `color2` Gradient bottom color.",
          "{int (optional)} `custom_width` Custom width (0 to disable).",
          "{boolean (optional)} `drop_shadow` Drop shadow.",
          "{Object (optional)} `font` Holds data for the font. Ex: `\"font\": { \"face\": \"Arial\", \"flags\": 0, \"size\": 150, \"style\": \"\" }`",
          "{String (optional)} `font.face` Font face.",
          "{int (optional)} `font.flags` Font text styling flag. `Bold=1, Italic=2, Bold Italic=3, Underline=5, Strikeout=8`",
          "{int (optional)} `font.size` Font text size.",
          "{String (optional)} `font.style` Font Style (unknown function).",
          "{boolean (optional)} `from_file` Read text from the specified file.",
          "{boolean (optional)} `log_mode` Chat log.",
          "{boolean (optional)} `outline` Outline.",
          "{String (optional)} `text` Text content to be displayed.",
          "{String (optional)} `text_file` File path.",
          "{boolean (optional)} `word_wrap` Word wrap."
        ],
        "api": "requests",
        "name": "SetTextFreetype2Properties",
        "category": "sources",
        "since": "4.5.0",
        "params": [
          {
            "type": "String",
            "name": "source",
            "description": "Source name."
          },
          {
            "type": "int (optional)",
            "name": "color1",
            "description": "Gradient top color."
          },
          {
            "type": "int (optional)",
            "name": "color2",
            "description": "Gradient bottom color."
          },
          {
            "type": "int (optional)",
            "name": "custom_width",
            "description": "Custom width (0 to disable)."
          },
          {
            "type": "boolean (optional)",
            "name": "drop_shadow",
            "description": "Drop shadow."
          },
          {
            "type": "Object (optional)",
            "name": "font",
            "description": "Holds data for the font. Ex: `\"font\": { \"face\": \"Arial\", \"flags\": 0, \"size\": 150, \"style\": \"\" }`"
          },
          {
            "type": "String (optional)",
            "name": "font.face",
            "description": "Font face."
          },
          {
            "type": "int (optional)",
            "name": "font.flags",
            "description": "Font text styling flag. `Bold=1, Italic=2, Bold Italic=3, Underline=5, Strikeout=8`"
          },
          {
            "type": "int (optional)",
            "name": "font.size",
            "description": "Font text size."
          },
          {
            "type": "String (optional)",
            "name": "font.style",
            "description": "Font Style (unknown function)."
          },
          {
            "type": "boolean (optional)",
            "name": "from_file",
            "description": "Read text from the specified file."
          },
          {
            "type": "boolean (optional)",
            "name": "log_mode",
            "description": "Chat log."
          },
          {
            "type": "boolean (optional)",
            "name": "outline",
            "description": "Outline."
          },
          {
            "type": "String (optional)",
            "name": "text",
            "description": "Text content to be displayed."
          },
          {
            "type": "String (optional)",
            "name": "text_file",
            "description": "File path."
          },
          {
            "type": "boolean (optional)",
            "name": "word_wrap",
            "description": "Word wrap."
          }
        ],
        "names": [
          {
            "name": "",
            "description": "SetTextFreetype2Properties"
          }
        ],
        "categories": [
          {
            "name": "",
            "description": "sources"
          }
        ],
        "sinces": [
          {
            "name": "",
            "description": "4.5.0"
          }
        ],
        "heading": {
          "level": 2,
          "text": "SetTextFreetype2Properties"
        },
        "lead": "",
        "type": "class",
        "examples": []
      },
      {
        "subheads": [],
        "description": "Get current properties for a Browser Source.",
        "param": "{String} `source` Source name.",
        "return": [
          "{String} `source` Source name.",
          "{boolean} `is_local_file` Indicates that a local file is in use.",
          "{String} `local_file` file path.",
          "{String} `url` Url.",
          "{String} `css` CSS to inject.",
          "{int} `width` Width.",
          "{int} `height` Height.",
          "{int} `fps` Framerate.",
          "{boolean} `shutdown` Indicates whether the source should be shutdown when not visible."
        ],
        "api": "requests",
        "name": "GetBrowserSourceProperties",
        "category": "sources",
        "since": "4.1.0",
        "returns": [
          {
            "type": "String",
            "name": "source",
            "description": "Source name."
          },
          {
            "type": "boolean",
            "name": "is_local_file",
            "description": "Indicates that a local file is in use."
          },
          {
            "type": "String",
            "name": "local_file",
            "description": "file path."
          },
          {
            "type": "String",
            "name": "url",
            "description": "Url."
          },
          {
            "type": "String",
            "name": "css",
            "description": "CSS to inject."
          },
          {
            "type": "int",
            "name": "width",
            "description": "Width."
          },
          {
            "type": "int",
            "name": "height",
            "description": "Height."
          },
          {
            "type": "int",
            "name": "fps",
            "description": "Framerate."
          },
          {
            "type": "boolean",
            "name": "shutdown",
            "description": "Indicates whether the source should be shutdown when not visible."
          }
        ],
        "params": [
          {
            "type": "String",
            "name": "source",
            "description": "Source name."
          }
        ],
        "names": [
          {
            "name": "",
            "description": "GetBrowserSourceProperties"
          }
        ],
        "categories": [
          {
            "name": "",
            "description": "sources"
          }
        ],
        "sinces": [
          {
            "name": "",
            "description": "4.1.0"
          }
        ],
        "heading": {
          "level": 2,
          "text": "GetBrowserSourceProperties"
        },
        "lead": "",
        "type": "class",
        "examples": []
      },
      {
        "subheads": [],
        "description": "Set current properties for a Browser Source.",
        "param": [
          "{String} `source` Name of the source.",
          "{boolean (optional)} `is_local_file` Indicates that a local file is in use.",
          "{String (optional)} `local_file` file path.",
          "{String (optional)} `url` Url.",
          "{String (optional)} `css` CSS to inject.",
          "{int (optional)} `width` Width.",
          "{int (optional)} `height` Height.",
          "{int (optional)} `fps` Framerate.",
          "{boolean (optional)} `shutdown` Indicates whether the source should be shutdown when not visible.",
          "{boolean (optional)} `render` Visibility of the scene item."
        ],
        "api": "requests",
        "name": "SetBrowserSourceProperties",
        "category": "sources",
        "since": "4.1.0",
        "params": [
          {
            "type": "String",
            "name": "source",
            "description": "Name of the source."
          },
          {
            "type": "boolean (optional)",
            "name": "is_local_file",
            "description": "Indicates that a local file is in use."
          },
          {
            "type": "String (optional)",
            "name": "local_file",
            "description": "file path."
          },
          {
            "type": "String (optional)",
            "name": "url",
            "description": "Url."
          },
          {
            "type": "String (optional)",
            "name": "css",
            "description": "CSS to inject."
          },
          {
            "type": "int (optional)",
            "name": "width",
            "description": "Width."
          },
          {
            "type": "int (optional)",
            "name": "height",
            "description": "Height."
          },
          {
            "type": "int (optional)",
            "name": "fps",
            "description": "Framerate."
          },
          {
            "type": "boolean (optional)",
            "name": "shutdown",
            "description": "Indicates whether the source should be shutdown when not visible."
          },
          {
            "type": "boolean (optional)",
            "name": "render",
            "description": "Visibility of the scene item."
          }
        ],
        "names": [
          {
            "name": "",
            "description": "SetBrowserSourceProperties"
          }
        ],
        "categories": [
          {
            "name": "",
            "description": "sources"
          }
        ],
        "sinces": [
          {
            "name": "",
            "description": "4.1.0"
          }
        ],
        "heading": {
          "level": 2,
          "text": "SetBrowserSourceProperties"
        },
        "lead": "",
        "type": "class",
        "examples": []
      },
      {
        "subheads": [],
        "description": "Get configured special sources like Desktop Audio and Mic/Aux sources.",
        "return": [
          "{String (optional)} `desktop-1` Name of the first Desktop Audio capture source.",
          "{String (optional)} `desktop-2` Name of the second Desktop Audio capture source.",
          "{String (optional)} `mic-1` Name of the first Mic/Aux input source.",
          "{String (optional)} `mic-2` Name of the second Mic/Aux input source.",
          "{String (optional)} `mic-3` NAme of the third Mic/Aux input source."
        ],
        "api": "requests",
        "name": "GetSpecialSources",
        "category": "sources",
        "since": "4.1.0",
        "returns": [
          {
            "type": "String (optional)",
            "name": "desktop-1",
            "description": "Name of the first Desktop Audio capture source."
          },
          {
            "type": "String (optional)",
            "name": "desktop-2",
            "description": "Name of the second Desktop Audio capture source."
          },
          {
            "type": "String (optional)",
            "name": "mic-1",
            "description": "Name of the first Mic/Aux input source."
          },
          {
            "type": "String (optional)",
            "name": "mic-2",
            "description": "Name of the second Mic/Aux input source."
          },
          {
            "type": "String (optional)",
            "name": "mic-3",
            "description": "NAme of the third Mic/Aux input source."
          }
        ],
        "names": [
          {
            "name": "",
            "description": "GetSpecialSources"
          }
        ],
        "categories": [
          {
            "name": "",
            "description": "sources"
          }
        ],
        "sinces": [
          {
            "name": "",
            "description": "4.1.0"
          }
        ],
        "heading": {
          "level": 2,
          "text": "GetSpecialSources"
        },
        "lead": "",
        "type": "class",
        "examples": []
      },
      {
        "subheads": [],
        "description": "List filters applied to a source",
        "param": "{String} `sourceName` Source name",
        "return": [
          "{Array<Object>} `filters` List of filters for the specified source",
          "{String} `filters.*.type` Filter type",
          "{String} `filters.*.name` Filter name",
          "{Object} `filters.*.settings` Filter settings"
        ],
        "api": "requests",
        "name": "GetSourceFilters",
        "category": "sources",
        "since": "4.5.0",
        "returns": [
          {
            "type": "Array<Object>",
            "name": "filters",
            "description": "List of filters for the specified source"
          },
          {
            "type": "String",
            "name": "filters.*.type",
            "description": "Filter type"
          },
          {
            "type": "String",
            "name": "filters.*.name",
            "description": "Filter name"
          },
          {
            "type": "Object",
            "name": "filters.*.settings",
            "description": "Filter settings"
          }
        ],
        "params": [
          {
            "type": "String",
            "name": "sourceName",
            "description": "Source name"
          }
        ],
        "names": [
          {
            "name": "",
            "description": "GetSourceFilters"
          }
        ],
        "categories": [
          {
            "name": "",
            "description": "sources"
          }
        ],
        "sinces": [
          {
            "name": "",
            "description": "4.5.0"
          }
        ],
        "heading": {
          "level": 2,
          "text": "GetSourceFilters"
        },
        "lead": "",
        "type": "class",
        "examples": []
      },
      {
        "subheads": [],
        "description": "Add a new filter to a source. Available source types along with their settings properties are available from `GetSourceTypesList`.",
        "param": [
          "{String} `sourceName` Name of the source on which the filter is added",
          "{String} `filterName` Name of the new filter",
          "{String} `filterType` Filter type",
          "{Object} `filterSettings` Filter settings"
        ],
        "api": "requests",
        "name": "AddFilterToSource",
        "category": "sources",
        "since": "4.5.0",
        "params": [
          {
            "type": "String",
            "name": "sourceName",
            "description": "Name of the source on which the filter is added"
          },
          {
            "type": "String",
            "name": "filterName",
            "description": "Name of the new filter"
          },
          {
            "type": "String",
            "name": "filterType",
            "description": "Filter type"
          },
          {
            "type": "Object",
            "name": "filterSettings",
            "description": "Filter settings"
          }
        ],
        "names": [
          {
            "name": "",
            "description": "AddFilterToSource"
          }
        ],
        "categories": [
          {
            "name": "",
            "description": "sources"
          }
        ],
        "sinces": [
          {
            "name": "",
            "description": "4.5.0"
          }
        ],
        "heading": {
          "level": 2,
          "text": "AddFilterToSource"
        },
        "lead": "",
        "type": "class",
        "examples": []
      },
      {
        "subheads": [],
        "description": "Remove a filter from a source",
        "param": [
          "{String} `sourceName` Name of the source from which the specified filter is removed",
          "{String} `filterName` Name of the filter to remove"
        ],
        "api": "requests",
        "name": "RemoveFilterFromSource",
        "category": "sources",
        "since": "4.5.0",
        "params": [
          {
            "type": "String",
            "name": "sourceName",
            "description": "Name of the source from which the specified filter is removed"
          },
          {
            "type": "String",
            "name": "filterName",
            "description": "Name of the filter to remove"
          }
        ],
        "names": [
          {
            "name": "",
            "description": "RemoveFilterFromSource"
          }
        ],
        "categories": [
          {
            "name": "",
            "description": "sources"
          }
        ],
        "sinces": [
          {
            "name": "",
            "description": "4.5.0"
          }
        ],
        "heading": {
          "level": 2,
          "text": "RemoveFilterFromSource"
        },
        "lead": "",
        "type": "class",
        "examples": []
      },
      {
        "subheads": [],
        "description": "Move a filter in the chain (absolute index positioning)",
        "param": [
          "{String} `sourceName` Name of the source to which the filter belongs",
          "{String} `filterName` Name of the filter to reorder",
          "{Integer} `newIndex` Desired position of the filter in the chain"
        ],
        "api": "requests",
        "name": "ReorderSourceFilter",
        "category": "sources",
        "since": "4.5.0",
        "params": [
          {
            "type": "String",
            "name": "sourceName",
            "description": "Name of the source to which the filter belongs"
          },
          {
            "type": "String",
            "name": "filterName",
            "description": "Name of the filter to reorder"
          },
          {
            "type": "Integer",
            "name": "newIndex",
            "description": "Desired position of the filter in the chain"
          }
        ],
        "names": [
          {
            "name": "",
            "description": "ReorderSourceFilter"
          }
        ],
        "categories": [
          {
            "name": "",
            "description": "sources"
          }
        ],
        "sinces": [
          {
            "name": "",
            "description": "4.5.0"
          }
        ],
        "heading": {
          "level": 2,
          "text": "ReorderSourceFilter"
        },
        "lead": "",
        "type": "class",
        "examples": []
      },
      {
        "subheads": [],
        "description": "Move a filter in the chain (relative positioning)",
        "param": [
          "{String} `sourceName` Name of the source to which the filter belongs",
          "{String} `filterName` Name of the filter to reorder",
          "{String} `movementType` How to move the filter around in the source's filter chain. Either \"up\", \"down\", \"top\" or \"bottom\"."
        ],
        "api": "requests",
        "name": "MoveSourceFilter",
        "category": "sources",
        "since": "4.5.0",
        "params": [
          {
            "type": "String",
            "name": "sourceName",
            "description": "Name of the source to which the filter belongs"
          },
          {
            "type": "String",
            "name": "filterName",
            "description": "Name of the filter to reorder"
          },
          {
            "type": "String",
            "name": "movementType",
            "description": "How to move the filter around in the source's filter chain. Either \"up\", \"down\", \"top\" or \"bottom\"."
          }
        ],
        "names": [
          {
            "name": "",
            "description": "MoveSourceFilter"
          }
        ],
        "categories": [
          {
            "name": "",
            "description": "sources"
          }
        ],
        "sinces": [
          {
            "name": "",
            "description": "4.5.0"
          }
        ],
        "heading": {
          "level": 2,
          "text": "MoveSourceFilter"
        },
        "lead": "",
        "type": "class",
        "examples": []
      },
      {
        "subheads": [],
        "description": "Update settings of a filter",
        "param": [
          "{String} `sourceName` Name of the source to which the filter belongs",
          "{String} `filterName` Name of the filter to reconfigure",
          "{Object} `filterSettings` New settings. These will be merged to the current filter settings."
        ],
        "api": "requests",
        "name": "SetSourceFilterSettings",
        "category": "sources",
        "since": "4.5.0",
        "params": [
          {
            "type": "String",
            "name": "sourceName",
            "description": "Name of the source to which the filter belongs"
          },
          {
            "type": "String",
            "name": "filterName",
            "description": "Name of the filter to reconfigure"
          },
          {
            "type": "Object",
            "name": "filterSettings",
            "description": "New settings. These will be merged to the current filter settings."
          }
        ],
        "names": [
          {
            "name": "",
            "description": "SetSourceFilterSettings"
          }
        ],
        "categories": [
          {
            "name": "",
            "description": "sources"
          }
        ],
        "sinces": [
          {
            "name": "",
            "description": "4.5.0"
          }
        ],
        "heading": {
          "level": 2,
          "text": "SetSourceFilterSettings"
        },
        "lead": "",
        "type": "class",
        "examples": []
      },
      {
        "subheads": [],
        "description": "\n\nAt least `embedPictureFormat` or `saveToFilePath` must be specified.\n\nClients can specify `width` and `height` parameters to receive scaled pictures. Aspect ratio is\npreserved if only one of these two parameters is specified.",
        "param": [
          "{String} `sourceName` Source name",
          "{String (optional)} `embedPictureFormat` Format of the Data URI encoded picture. Can be \"png\", \"jpg\", \"jpeg\" or \"bmp\" (or any other value supported by Qt's Image module)",
          "{String (optional)} `saveToFilePath` Full file path (file extension included) where the captured image is to be saved. Can be in a format different from `pictureFormat`. Can be a relative path.",
          "{int (optional)} `width` Screenshot width. Defaults to the source's base width.",
          "{int (optional)} `height` Screenshot height. Defaults to the source's base height."
        ],
        "return": [
          "{String} `sourceName` Source name",
          "{String} `img` Image Data URI (if `embedPictureFormat` was specified in the request)",
          "{String} `imageFile` Absolute path to the saved image file (if `saveToFilePath` was specified in the request)"
        ],
        "api": "requests",
        "name": "TakeSourceScreenshot",
        "category": "sources",
        "since": "4.6.0",
        "returns": [
          {
            "type": "String",
            "name": "sourceName",
            "description": "Source name"
          },
          {
            "type": "String",
            "name": "img",
            "description": "Image Data URI (if `embedPictureFormat` was specified in the request)"
          },
          {
            "type": "String",
            "name": "imageFile",
            "description": "Absolute path to the saved image file (if `saveToFilePath` was specified in the request)"
          }
        ],
        "params": [
          {
            "type": "String",
            "name": "sourceName",
            "description": "Source name"
          },
          {
            "type": "String (optional)",
            "name": "embedPictureFormat",
            "description": "Format of the Data URI encoded picture. Can be \"png\", \"jpg\", \"jpeg\" or \"bmp\" (or any other value supported by Qt's Image module)"
          },
          {
            "type": "String (optional)",
            "name": "saveToFilePath",
            "description": "Full file path (file extension included) where the captured image is to be saved. Can be in a format different from `pictureFormat`. Can be a relative path."
          },
          {
            "type": "int (optional)",
            "name": "width",
            "description": "Screenshot width. Defaults to the source's base width."
          },
          {
            "type": "int (optional)",
            "name": "height",
            "description": "Screenshot height. Defaults to the source's base height."
          }
        ],
        "names": [
          {
            "name": "",
            "description": "TakeSourceScreenshot"
          }
        ],
        "categories": [
          {
            "name": "",
            "description": "sources"
          }
        ],
        "sinces": [
          {
            "name": "",
            "description": "4.6.0"
          }
        ],
        "heading": {
          "level": 2,
          "text": "TakeSourceScreenshot"
        },
        "lead": "Takes a picture snapshot of a source and then can either or both:    - Send it over as a Data URI (base64-encoded data) in the response (by specifying `embedPictureFormat` in the request)    - Save it to disk (by specifying `saveToFilePath` in the request)",
        "type": "class",
        "examples": []
      }
    ],
    "streaming": [
      {
        "subheads": [],
        "description": "Get current streaming and recording status.",
        "return": [
          "{boolean} `streaming` Current streaming status.",
          "{boolean} `recording` Current recording status.",
          "{String (optional)} `stream-timecode` Time elapsed since streaming started (only present if currently streaming).",
          "{String (optional)} `rec-timecode` Time elapsed since recording started (only present if currently recording).",
          "{boolean} `preview-only` Always false. Retrocompatibility with OBSRemote."
        ],
        "api": "requests",
        "name": "GetStreamingStatus",
        "category": "streaming",
        "since": "0.3",
        "returns": [
          {
            "type": "boolean",
            "name": "streaming",
            "description": "Current streaming status."
          },
          {
            "type": "boolean",
            "name": "recording",
            "description": "Current recording status."
          },
          {
            "type": "String (optional)",
            "name": "stream-timecode",
            "description": "Time elapsed since streaming started (only present if currently streaming)."
          },
          {
            "type": "String (optional)",
            "name": "rec-timecode",
            "description": "Time elapsed since recording started (only present if currently recording)."
          },
          {
            "type": "boolean",
            "name": "preview-only",
            "description": "Always false. Retrocompatibility with OBSRemote."
          }
        ],
        "names": [
          {
            "name": "",
            "description": "GetStreamingStatus"
          }
        ],
        "categories": [
          {
            "name": "",
            "description": "streaming"
          }
        ],
        "sinces": [
          {
            "name": "",
            "description": "0.3"
          }
        ],
        "heading": {
          "level": 2,
          "text": "GetStreamingStatus"
        },
        "lead": "",
        "type": "class",
        "examples": []
      },
      {
        "subheads": [],
        "description": "Toggle streaming on or off.",
        "api": "requests",
        "name": "StartStopStreaming",
        "category": "streaming",
        "since": "0.3",
        "names": [
          {
            "name": "",
            "description": "StartStopStreaming"
          }
        ],
        "categories": [
          {
            "name": "",
            "description": "streaming"
          }
        ],
        "sinces": [
          {
            "name": "",
            "description": "0.3"
          }
        ],
        "heading": {
          "level": 2,
          "text": "StartStopStreaming"
        },
        "lead": "",
        "type": "class",
        "examples": []
      },
      {
        "subheads": [],
        "description": "Start streaming.\nWill return an `error` if streaming is already active.",
        "param": [
          "{Object (optional)} `stream` Special stream configuration. Please note: these won't be saved to OBS' configuration.",
          "{String (optional)} `stream.type` If specified ensures the type of stream matches the given type (usually 'rtmp_custom' or 'rtmp_common'). If the currently configured stream type does not match the given stream type, all settings must be specified in the `settings` object or an error will occur when starting the stream.",
          "{Object (optional)} `stream.metadata` Adds the given object parameters as encoded query string parameters to the 'key' of the RTMP stream. Used to pass data to the RTMP service about the streaming. May be any String, Numeric, or Boolean field.",
          "{Object (optional)} `stream.settings` Settings for the stream.",
          "{String (optional)} `stream.settings.server` The publish URL.",
          "{String (optional)} `stream.settings.key` The publish key of the stream.",
          "{boolean (optional)} `stream.settings.use-auth` Indicates whether authentication should be used when connecting to the streaming server.",
          "{String (optional)} `stream.settings.username` If authentication is enabled, the username for the streaming server. Ignored if `use-auth` is not set to `true`.",
          "{String (optional)} `stream.settings.password` If authentication is enabled, the password for the streaming server. Ignored if `use-auth` is not set to `true`."
        ],
        "api": "requests",
        "name": "StartStreaming",
        "category": "streaming",
        "since": "4.1.0",
        "params": [
          {
            "type": "Object (optional)",
            "name": "stream",
            "description": "Special stream configuration. Please note: these won't be saved to OBS' configuration."
          },
          {
            "type": "String (optional)",
            "name": "stream.type",
            "description": "If specified ensures the type of stream matches the given type (usually 'rtmp_custom' or 'rtmp_common'). If the currently configured stream type does not match the given stream type, all settings must be specified in the `settings` object or an error will occur when starting the stream."
          },
          {
            "type": "Object (optional)",
            "name": "stream.metadata",
            "description": "Adds the given object parameters as encoded query string parameters to the 'key' of the RTMP stream. Used to pass data to the RTMP service about the streaming. May be any String, Numeric, or Boolean field."
          },
          {
            "type": "Object (optional)",
            "name": "stream.settings",
            "description": "Settings for the stream."
          },
          {
            "type": "String (optional)",
            "name": "stream.settings.server",
            "description": "The publish URL."
          },
          {
            "type": "String (optional)",
            "name": "stream.settings.key",
            "description": "The publish key of the stream."
          },
          {
            "type": "boolean (optional)",
            "name": "stream.settings.use-auth",
            "description": "Indicates whether authentication should be used when connecting to the streaming server."
          },
          {
            "type": "String (optional)",
            "name": "stream.settings.username",
            "description": "If authentication is enabled, the username for the streaming server. Ignored if `use-auth` is not set to `true`."
          },
          {
            "type": "String (optional)",
            "name": "stream.settings.password",
            "description": "If authentication is enabled, the password for the streaming server. Ignored if `use-auth` is not set to `true`."
          }
        ],
        "names": [
          {
            "name": "",
            "description": "StartStreaming"
          }
        ],
        "categories": [
          {
            "name": "",
            "description": "streaming"
          }
        ],
        "sinces": [
          {
            "name": "",
            "description": "4.1.0"
          }
        ],
        "heading": {
          "level": 2,
          "text": "StartStreaming"
        },
        "lead": "",
        "type": "class",
        "examples": []
      },
      {
        "subheads": [],
        "description": "Stop streaming.\nWill return an `error` if streaming is not active.",
        "api": "requests",
        "name": "StopStreaming",
        "category": "streaming",
        "since": "4.1.0",
        "names": [
          {
            "name": "",
            "description": "StopStreaming"
          }
        ],
        "categories": [
          {
            "name": "",
            "description": "streaming"
          }
        ],
        "sinces": [
          {
            "name": "",
            "description": "4.1.0"
          }
        ],
        "heading": {
          "level": 2,
          "text": "StopStreaming"
        },
        "lead": "",
        "type": "class",
        "examples": []
      },
      {
        "subheads": [],
        "description": "Sets one or more attributes of the current streaming server settings. Any options not passed will remain unchanged. Returns the updated settings in response. If 'type' is different than the current streaming service type, all settings are required. Returns the full settings of the stream (the same as GetStreamSettings).",
        "param": [
          "{String} `type` The type of streaming service configuration, usually `rtmp_custom` or `rtmp_common`.",
          "{Object} `settings` The actual settings of the stream.",
          "{String (optional)} `settings.server` The publish URL.",
          "{String (optional)} `settings.key` The publish key.",
          "{boolean (optional)} `settings.use-auth` Indicates whether authentication should be used when connecting to the streaming server.",
          "{String (optional)} `settings.username` The username for the streaming service.",
          "{String (optional)} `settings.password` The password for the streaming service.",
          "{boolean} `save` Persist the settings to disk."
        ],
        "api": "requests",
        "name": "SetStreamSettings",
        "category": "streaming",
        "since": "4.1.0",
        "params": [
          {
            "type": "String",
            "name": "type",
            "description": "The type of streaming service configuration, usually `rtmp_custom` or `rtmp_common`."
          },
          {
            "type": "Object",
            "name": "settings",
            "description": "The actual settings of the stream."
          },
          {
            "type": "String (optional)",
            "name": "settings.server",
            "description": "The publish URL."
          },
          {
            "type": "String (optional)",
            "name": "settings.key",
            "description": "The publish key."
          },
          {
            "type": "boolean (optional)",
            "name": "settings.use-auth",
            "description": "Indicates whether authentication should be used when connecting to the streaming server."
          },
          {
            "type": "String (optional)",
            "name": "settings.username",
            "description": "The username for the streaming service."
          },
          {
            "type": "String (optional)",
            "name": "settings.password",
            "description": "The password for the streaming service."
          },
          {
            "type": "boolean",
            "name": "save",
            "description": "Persist the settings to disk."
          }
        ],
        "names": [
          {
            "name": "",
            "description": "SetStreamSettings"
          }
        ],
        "categories": [
          {
            "name": "",
            "description": "streaming"
          }
        ],
        "sinces": [
          {
            "name": "",
            "description": "4.1.0"
          }
        ],
        "heading": {
          "level": 2,
          "text": "SetStreamSettings"
        },
        "lead": "",
        "type": "class",
        "examples": []
      },
      {
        "subheads": [],
        "description": "Get the current streaming server settings.",
        "return": [
          "{String} `type` The type of streaming service configuration. Possible values: 'rtmp_custom' or 'rtmp_common'.",
          "{Object} `settings` Stream settings object.",
          "{String} `settings.server` The publish URL.",
          "{String} `settings.key` The publish key of the stream.",
          "{boolean} `settings.use-auth` Indicates whether authentication should be used when connecting to the streaming server.",
          "{String} `settings.username` The username to use when accessing the streaming server. Only present if `use-auth` is `true`.",
          "{String} `settings.password` The password to use when accessing the streaming server. Only present if `use-auth` is `true`."
        ],
        "api": "requests",
        "name": "GetStreamSettings",
        "category": "streaming",
        "since": "4.1.0",
        "returns": [
          {
            "type": "String",
            "name": "type",
            "description": "The type of streaming service configuration. Possible values: 'rtmp_custom' or 'rtmp_common'."
          },
          {
            "type": "Object",
            "name": "settings",
            "description": "Stream settings object."
          },
          {
            "type": "String",
            "name": "settings.server",
            "description": "The publish URL."
          },
          {
            "type": "String",
            "name": "settings.key",
            "description": "The publish key of the stream."
          },
          {
            "type": "boolean",
            "name": "settings.use-auth",
            "description": "Indicates whether authentication should be used when connecting to the streaming server."
          },
          {
            "type": "String",
            "name": "settings.username",
            "description": "The username to use when accessing the streaming server. Only present if `use-auth` is `true`."
          },
          {
            "type": "String",
            "name": "settings.password",
            "description": "The password to use when accessing the streaming server. Only present if `use-auth` is `true`."
          }
        ],
        "names": [
          {
            "name": "",
            "description": "GetStreamSettings"
          }
        ],
        "categories": [
          {
            "name": "",
            "description": "streaming"
          }
        ],
        "sinces": [
          {
            "name": "",
            "description": "4.1.0"
          }
        ],
        "heading": {
          "level": 2,
          "text": "GetStreamSettings"
        },
        "lead": "",
        "type": "class",
        "examples": []
      },
      {
        "subheads": [],
        "description": "Save the current streaming server settings to disk.",
        "api": "requests",
        "name": "SaveStreamSettings",
        "category": "streaming",
        "since": "4.1.0",
        "names": [
          {
            "name": "",
            "description": "SaveStreamSettings"
          }
        ],
        "categories": [
          {
            "name": "",
            "description": "streaming"
          }
        ],
        "sinces": [
          {
            "name": "",
            "description": "4.1.0"
          }
        ],
        "heading": {
          "level": 2,
          "text": "SaveStreamSettings"
        },
        "lead": "",
        "type": "class",
        "examples": []
      },
      {
        "subheads": [],
        "description": "Send the provided text as embedded CEA-608 caption data.\nAs of OBS Studio 23.1, captions are not yet available on Linux.",
        "param": "{String} `text` Captions text",
        "api": "requests",
        "name": "SendCaptions",
        "category": "streaming",
        "since": "4.6.0",
        "params": [
          {
            "type": "String",
            "name": "text",
            "description": "Captions text"
          }
        ],
        "names": [
          {
            "name": "",
            "description": "SendCaptions"
          }
        ],
        "categories": [
          {
            "name": "",
            "description": "streaming"
          }
        ],
        "sinces": [
          {
            "name": "",
            "description": "4.6.0"
          }
        ],
        "heading": {
          "level": 2,
          "text": "SendCaptions"
        },
        "lead": "",
        "type": "class",
        "examples": []
      }
    ],
    "studio mode": [
      {
        "subheads": [],
        "description": "Indicates if Studio Mode is currently enabled.",
        "return": "{boolean} `studio-mode` Indicates if Studio Mode is enabled.",
        "api": "requests",
        "name": "GetStudioModeStatus",
        "category": "studio mode",
        "since": "4.1.0",
        "returns": [
          {
            "type": "boolean",
            "name": "studio-mode",
            "description": "Indicates if Studio Mode is enabled."
          }
        ],
        "names": [
          {
            "name": "",
            "description": "GetStudioModeStatus"
          }
        ],
        "categories": [
          {
            "name": "",
            "description": "studio mode"
          }
        ],
        "sinces": [
          {
            "name": "",
            "description": "4.1.0"
          }
        ],
        "heading": {
          "level": 2,
          "text": "GetStudioModeStatus"
        },
        "lead": "",
        "type": "class",
        "examples": []
      },
      {
        "subheads": [],
        "description": "Get the name of the currently previewed scene and its list of sources.\nWill return an `error` if Studio Mode is not enabled.",
        "return": [
          "{String} `name` The name of the active preview scene.",
          "{Array<SceneItem>} `sources`"
        ],
        "api": "requests",
        "name": "GetPreviewScene",
        "category": "studio mode",
        "since": "4.1.0",
        "returns": [
          {
            "type": "String",
            "name": "name",
            "description": "The name of the active preview scene."
          },
          {
            "type": "Array<SceneItem>",
            "name": "sources",
            "description": ""
          }
        ],
        "names": [
          {
            "name": "",
            "description": "GetPreviewScene"
          }
        ],
        "categories": [
          {
            "name": "",
            "description": "studio mode"
          }
        ],
        "sinces": [
          {
            "name": "",
            "description": "4.1.0"
          }
        ],
        "heading": {
          "level": 2,
          "text": "GetPreviewScene"
        },
        "lead": "",
        "type": "class",
        "examples": []
      },
      {
        "subheads": [],
        "description": "Set the active preview scene.\nWill return an `error` if Studio Mode is not enabled.",
        "param": "{String} `scene-name` The name of the scene to preview.",
        "api": "requests",
        "name": "SetPreviewScene",
        "category": "studio mode",
        "since": "4.1.0",
        "params": [
          {
            "type": "String",
            "name": "scene-name",
            "description": "The name of the scene to preview."
          }
        ],
        "names": [
          {
            "name": "",
            "description": "SetPreviewScene"
          }
        ],
        "categories": [
          {
            "name": "",
            "description": "studio mode"
          }
        ],
        "sinces": [
          {
            "name": "",
            "description": "4.1.0"
          }
        ],
        "heading": {
          "level": 2,
          "text": "SetPreviewScene"
        },
        "lead": "",
        "type": "class",
        "examples": []
      },
      {
        "subheads": [],
        "description": "Transitions the currently previewed scene to the main output.\nWill return an `error` if Studio Mode is not enabled.",
        "param": [
          "{Object (optional)} `with-transition` Change the active transition before switching scenes. Defaults to the active transition.",
          "{String} `with-transition.name` Name of the transition.",
          "{int (optional)} `with-transition.duration` Transition duration (in milliseconds)."
        ],
        "api": "requests",
        "name": "TransitionToProgram",
        "category": "studio mode",
        "since": "4.1.0",
        "params": [
          {
            "type": "Object (optional)",
            "name": "with-transition",
            "description": "Change the active transition before switching scenes. Defaults to the active transition."
          },
          {
            "type": "String",
            "name": "with-transition.name",
            "description": "Name of the transition."
          },
          {
            "type": "int (optional)",
            "name": "with-transition.duration",
            "description": "Transition duration (in milliseconds)."
          }
        ],
        "names": [
          {
            "name": "",
            "description": "TransitionToProgram"
          }
        ],
        "categories": [
          {
            "name": "",
            "description": "studio mode"
          }
        ],
        "sinces": [
          {
            "name": "",
            "description": "4.1.0"
          }
        ],
        "heading": {
          "level": 2,
          "text": "TransitionToProgram"
        },
        "lead": "",
        "type": "class",
        "examples": []
      },
      {
        "subheads": [],
        "description": "Enables Studio Mode.",
        "api": "requests",
        "name": "EnableStudioMode",
        "category": "studio mode",
        "since": "4.1.0",
        "names": [
          {
            "name": "",
            "description": "EnableStudioMode"
          }
        ],
        "categories": [
          {
            "name": "",
            "description": "studio mode"
          }
        ],
        "sinces": [
          {
            "name": "",
            "description": "4.1.0"
          }
        ],
        "heading": {
          "level": 2,
          "text": "EnableStudioMode"
        },
        "lead": "",
        "type": "class",
        "examples": []
      },
      {
        "subheads": [],
        "description": "Disables Studio Mode.",
        "api": "requests",
        "name": "DisableStudioMode",
        "category": "studio mode",
        "since": "4.1.0",
        "names": [
          {
            "name": "",
            "description": "DisableStudioMode"
          }
        ],
        "categories": [
          {
            "name": "",
            "description": "studio mode"
          }
        ],
        "sinces": [
          {
            "name": "",
            "description": "4.1.0"
          }
        ],
        "heading": {
          "level": 2,
          "text": "DisableStudioMode"
        },
        "lead": "",
        "type": "class",
        "examples": []
      },
      {
        "subheads": [],
        "description": "Toggles Studio Mode.",
        "api": "requests",
        "name": "ToggleStudioMode",
        "category": "studio mode",
        "since": "4.1.0",
        "names": [
          {
            "name": "",
            "description": "ToggleStudioMode"
          }
        ],
        "categories": [
          {
            "name": "",
            "description": "studio mode"
          }
        ],
        "sinces": [
          {
            "name": "",
            "description": "4.1.0"
          }
        ],
        "heading": {
          "level": 2,
          "text": "ToggleStudioMode"
        },
        "lead": "",
        "type": "class",
        "examples": []
      }
    ],
    "transitions": [
      {
        "subheads": [],
        "description": "List of all transitions available in the frontend's dropdown menu.",
        "return": [
          "{String} `current-transition` Name of the currently active transition.",
          "{Array<Object>} `transitions` List of transitions.",
          "{String} `transitions.*.name` Name of the transition."
        ],
        "api": "requests",
        "name": "GetTransitionList",
        "category": "transitions",
        "since": "4.1.0",
        "returns": [
          {
            "type": "String",
            "name": "current-transition",
            "description": "Name of the currently active transition."
          },
          {
            "type": "Array<Object>",
            "name": "transitions",
            "description": "List of transitions."
          },
          {
            "type": "String",
            "name": "transitions.*.name",
            "description": "Name of the transition."
          }
        ],
        "names": [
          {
            "name": "",
            "description": "GetTransitionList"
          }
        ],
        "categories": [
          {
            "name": "",
            "description": "transitions"
          }
        ],
        "sinces": [
          {
            "name": "",
            "description": "4.1.0"
          }
        ],
        "heading": {
          "level": 2,
          "text": "GetTransitionList"
        },
        "lead": "",
        "type": "class",
        "examples": []
      },
      {
        "subheads": [],
        "description": "Get the name of the currently selected transition in the frontend's dropdown menu.",
        "return": [
          "{String} `name` Name of the selected transition.",
          "{int (optional)} `duration` Transition duration (in milliseconds) if supported by the transition."
        ],
        "api": "requests",
        "name": "GetCurrentTransition",
        "category": "transitions",
        "since": "0.3",
        "returns": [
          {
            "type": "String",
            "name": "name",
            "description": "Name of the selected transition."
          },
          {
            "type": "int (optional)",
            "name": "duration",
            "description": "Transition duration (in milliseconds) if supported by the transition."
          }
        ],
        "names": [
          {
            "name": "",
            "description": "GetCurrentTransition"
          }
        ],
        "categories": [
          {
            "name": "",
            "description": "transitions"
          }
        ],
        "sinces": [
          {
            "name": "",
            "description": "0.3"
          }
        ],
        "heading": {
          "level": 2,
          "text": "GetCurrentTransition"
        },
        "lead": "",
        "type": "class",
        "examples": []
      },
      {
        "subheads": [],
        "description": "Set the active transition.",
        "param": "{String} `transition-name` The name of the transition.",
        "api": "requests",
        "name": "SetCurrentTransition",
        "category": "transitions",
        "since": "0.3",
        "params": [
          {
            "type": "String",
            "name": "transition-name",
            "description": "The name of the transition."
          }
        ],
        "names": [
          {
            "name": "",
            "description": "SetCurrentTransition"
          }
        ],
        "categories": [
          {
            "name": "",
            "description": "transitions"
          }
        ],
        "sinces": [
          {
            "name": "",
            "description": "0.3"
          }
        ],
        "heading": {
          "level": 2,
          "text": "SetCurrentTransition"
        },
        "lead": "",
        "type": "class",
        "examples": []
      },
      {
        "subheads": [],
        "description": "Set the duration of the currently selected transition if supported.",
        "param": "{int} `duration` Desired duration of the transition (in milliseconds).",
        "api": "requests",
        "name": "SetTransitionDuration",
        "category": "transitions",
        "since": "4.0.0",
        "params": [
          {
            "type": "int",
            "name": "duration",
            "description": "Desired duration of the transition (in milliseconds)."
          }
        ],
        "names": [
          {
            "name": "",
            "description": "SetTransitionDuration"
          }
        ],
        "categories": [
          {
            "name": "",
            "description": "transitions"
          }
        ],
        "sinces": [
          {
            "name": "",
            "description": "4.0.0"
          }
        ],
        "heading": {
          "level": 2,
          "text": "SetTransitionDuration"
        },
        "lead": "",
        "type": "class",
        "examples": []
      },
      {
        "subheads": [],
        "description": "Get the duration of the currently selected transition if supported.",
        "return": "{int} `transition-duration` Duration of the current transition (in milliseconds).",
        "api": "requests",
        "name": "GetTransitionDuration",
        "category": "transitions",
        "since": "4.1.0",
        "returns": [
          {
            "type": "int",
            "name": "transition-duration",
            "description": "Duration of the current transition (in milliseconds)."
          }
        ],
        "names": [
          {
            "name": "",
            "description": "GetTransitionDuration"
          }
        ],
        "categories": [
          {
            "name": "",
            "description": "transitions"
          }
        ],
        "sinces": [
          {
            "name": "",
            "description": "4.1.0"
          }
        ],
        "heading": {
          "level": 2,
          "text": "GetTransitionDuration"
        },
        "lead": "",
        "type": "class",
        "examples": []
      }
    ]
  }
}<|MERGE_RESOLUTION|>--- conflicted
+++ resolved
@@ -335,108 +335,6 @@
     },
     {
       "subheads": [],
-<<<<<<< HEAD
-      "typedef": "{Object} `Source` An OBS Scene Item.",
-      "property": [
-        "{Number} `cy`",
-        "{Number} `cx`",
-        "{String} `name` The name of this Scene Item.",
-        "{int} `id` Scene item ID",
-        "{Boolean} `render` Whether or not this Scene Item is set to \"visible\".",
-        "{Boolean} `locked` Whether or not this Scene Item is locked and can't be moved around",
-        "{Number} `source_cx`",
-        "{Number} `source_cy`",
-        "{String} `type` Source type. Value is one of the following: \"input\", \"filter\", \"transition\", \"scene\" or \"unknown\"",
-        "{Number} `volume`",
-        "{Number} `x`",
-        "{Number} `y`",
-        "{int} `alignment` The point on the source that the item is manipulated from."
-      ],
-      "properties": [
-        {
-          "type": "Number",
-          "name": "cy",
-          "description": ""
-        },
-        {
-          "type": "Number",
-          "name": "cx",
-          "description": ""
-        },
-        {
-          "type": "String",
-          "name": "name",
-          "description": "The name of this Scene Item."
-        },
-        {
-          "type": "int",
-          "name": "id",
-          "description": "Scene item ID"
-        },
-        {
-          "type": "Boolean",
-          "name": "render",
-          "description": "Whether or not this Scene Item is set to \"visible\"."
-        },
-        {
-          "type": "Boolean",
-          "name": "locked",
-          "description": "Whether or not this Scene Item is locked and can't be moved around"
-        },
-        {
-          "type": "Number",
-          "name": "source_cx",
-          "description": ""
-        },
-        {
-          "type": "Number",
-          "name": "source_cy",
-          "description": ""
-        },
-        {
-          "type": "String",
-          "name": "type",
-          "description": "Source type. Value is one of the following: \"input\", \"filter\", \"transition\", \"scene\" or \"unknown\""
-        },
-        {
-          "type": "Number",
-          "name": "volume",
-          "description": ""
-        },
-        {
-          "type": "Number",
-          "name": "x",
-          "description": ""
-        },
-        {
-          "type": "Number",
-          "name": "y",
-          "description": ""
-        },
-        {
-          "type": "int",
-          "name": "alignment",
-          "description": "The point on the source that the item is manipulated from."
-        }
-      ],
-      "typedefs": [
-        {
-          "type": "Object",
-          "name": "Source",
-          "description": "An OBS Scene Item."
-        }
-      ],
-      "name": "",
-      "heading": {
-        "level": 2,
-        "text": ""
-      },
-      "examples": []
-    },
-    {
-      "subheads": [],
-=======
->>>>>>> 95bbeb10
       "typedef": "{Object} `Scene`",
       "property": [
         "{String} `name` Name of the currently active scene.",
@@ -3642,6 +3540,7 @@
           "{double} `height` Scene item height (base source height multiplied by the vertical scaling factor)"
         ],
         "property": [
+          "{int} `alignment` The point on the source that the item is manipulated from.",
           "{String (optional)} `parentGroupName` Name of the item's parent (if this item belongs to a group)",
           "{Array<SceneItemTransform> (optional)} `groupChildren` List of children (if this item is a group)"
         ],
@@ -3769,6 +3668,11 @@
           }
         ],
         "properties": [
+          {
+            "type": "int",
+            "name": "alignment",
+            "description": "The point on the source that the item is manipulated from."
+          },
           {
             "type": "String (optional)",
             "name": "parentGroupName",
