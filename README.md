<!-- markdownlint-disable no-inline-html -->

# obs-websocket

<p align="center">
  <img src="/.github/images/obsws_logo.png" width=150 align="center">
</p>

WebSocket API for OBS Studio.

[![CI Multiplatform Build](https://github.com/obsproject/obs-websocket/actions/workflows/main.yml/badge.svg?branch=master)](https://github.com/obsproject/obs-websocket/actions/workflows/main.yml)
[![Discord](https://img.shields.io/discord/715691013825364120.svg?label=&logo=discord&logoColor=ffffff&color=7389D8&labelColor=6A7EC2)](https://discord.gg/WBaSQ3A)
[![Financial Contributors on Open Collective](https://opencollective.com/obs-websocket-dev/all/badge.svg?label=financial+contributors)](https://opencollective.com/obs-websocket-dev)

## Downloads

Binaries for Windows, MacOS, and Linux are available in the [Releases](https://github.com/obsproject/obs-websocket/releases) section.

## Using obs-websocket

It is **highly recommended** to protect obs-websocket with a password against unauthorized control. To do this, open the "Websocket server settings" dialog under OBS' "Tools" menu. In the settings dialogs, you can enable or disable authentication and set a password for it.

(Psst. You can use `--websocket_port`(value), `--websocket_password`(value), and `--websocket_debug`(flag) on the command line to override the configured values.)

### Possible use cases

- Remote control OBS from a phone or tablet on the same local network
- Change your stream overlay/graphics based on the current scene
- Automate scene switching with a third-party program (e.g. : auto-pilot, foot pedal, ...)

### Client software
<<<<<<< HEAD

- (No known clients supporting 5.0.0 at the moment. Send a message in Discord if you have one!)
=======
- (No known clients supporting 5.0.0 at the moment. Ping us in the Discord if you have one!)
>>>>>>> e0057b05

### Client libraries (for developers)

Here's a list of available language APIs for obs-websocket:

- Python 3.7+ (Asyncio): [simpleobsws](https://github.com/IRLToolkit/simpleobsws/tree/master) by IRLToolkit
- Rust: [obws](https://github.com/dnaka91/obws/tree/v5-api) by dnaka91

The 5.x server is a typical WebSocket server running by default on port 4455 (the port number can be changed in the Settings dialog under `Tools`).
The protocol we use is documented in [PROTOCOL.md](docs/generated/protocol.md).

We'd like to know what you're building with obs-websocket! If you do something in this fashion, feel free to drop a message in `#project-showoff` in the [discord server!](https://discord.gg/WBaSQ3A)

## Contributors

### Code Contributors

This project exists thanks to [all the people](graphs/contributors) who contribute. [Contribute](wiki/Contributing-Guidelines).
<a href="https://github.com/obsproject/obs-websocket/graphs/contributors"><img src="https://opencollective.com/obs-websocket-dev/contributors.svg?width=890&button=false" /></a>

### Financial Contributors

Become a financial contributor and help us sustain our community. [Contribute](https://opencollective.com/obs-websocket-dev/contribute)

#### Individuals

<a href="https://opencollective.com/obs-websocket-dev"><img src="https://opencollective.com/obs-websocket-dev/individuals.svg?width=890"></a>

#### Organizations

Support this project with your organization. Your logo will show up here with a link to your website. [Contribute](https://opencollective.com/obs-websocket-dev/contribute)

<a href="https://opencollective.com/obs-websocket-dev/organization/0/website"><img src="https://opencollective.com/obs-websocket-dev/organization/0/avatar.svg"></a>
<a href="https://opencollective.com/obs-websocket-dev/organization/1/website"><img src="https://opencollective.com/obs-websocket-dev/organization/1/avatar.svg"></a>
<a href="https://opencollective.com/obs-websocket-dev/organization/2/website"><img src="https://opencollective.com/obs-websocket-dev/organization/2/avatar.svg"></a>
<a href="https://opencollective.com/obs-websocket-dev/organization/3/website"><img src="https://opencollective.com/obs-websocket-dev/organization/3/avatar.svg"></a>
<a href="https://opencollective.com/obs-websocket-dev/organization/4/website"><img src="https://opencollective.com/obs-websocket-dev/organization/4/avatar.svg"></a>
<a href="https://opencollective.com/obs-websocket-dev/organization/5/website"><img src="https://opencollective.com/obs-websocket-dev/organization/5/avatar.svg"></a>
<a href="https://opencollective.com/obs-websocket-dev/organization/6/website"><img src="https://opencollective.com/obs-websocket-dev/organization/6/avatar.svg"></a>
<a href="https://opencollective.com/obs-websocket-dev/organization/7/website"><img src="https://opencollective.com/obs-websocket-dev/organization/7/avatar.svg"></a>
<a href="https://opencollective.com/obs-websocket-dev/organization/8/website"><img src="https://opencollective.com/obs-websocket-dev/organization/8/avatar.svg"></a>
<a href="https://opencollective.com/obs-websocket-dev/organization/9/website"><img src="https://opencollective.com/obs-websocket-dev/organization/9/avatar.svg"></a><|MERGE_RESOLUTION|>--- conflicted
+++ resolved
@@ -29,12 +29,8 @@
 - Automate scene switching with a third-party program (e.g. : auto-pilot, foot pedal, ...)
 
 ### Client software
-<<<<<<< HEAD
 
-- (No known clients supporting 5.0.0 at the moment. Send a message in Discord if you have one!)
-=======
 - (No known clients supporting 5.0.0 at the moment. Ping us in the Discord if you have one!)
->>>>>>> e0057b05
 
 ### Client libraries (for developers)
 
